// Copyright 2013 bee authors
//
// Licensed under the Apache License, Version 2.0 (the "License"): you may
// not use this file except in compliance with the License. You may obtain
// a copy of the License at
//
//     http://www.apache.org/licenses/LICENSE-2.0
//
// Unless required by applicable law or agreed to in writing, software
// distributed under the License is distributed on an "AS IS" BASIS, WITHOUT
// WARRANTIES OR CONDITIONS OF ANY KIND, either express or implied. See the
// License for the specific language governing permissions and limitations
// under the License.
package config

import (
	"encoding/json"
	"io/ioutil"
	"os"
	"path/filepath"

	"gopkg.in/yaml.v2"

	beeLogger "github.com/beego/bee/logger"
)

const confVer = 0

const (
<<<<<<< HEAD
	Version       = "1.12.1"
=======
	Version       = "2.0.0"
>>>>>>> a5fb1b46
	GitRemotePath = "github.com/beego/bee"
)

var Conf = struct {
	Version            int
	WatchExts          []string  `json:"watch_ext" yaml:"watch_ext"`
	WatchExtsStatic    []string  `json:"watch_ext_static" yaml:"watch_ext_static"`
	GoInstall          bool      `json:"go_install" yaml:"go_install"` // Indicates whether execute "go install" before "go build".
	DirStruct          dirStruct `json:"dir_structure" yaml:"dir_structure"`
	CmdArgs            []string  `json:"cmd_args" yaml:"cmd_args"`
	Envs               []string
	Bale               bale
	Database           database
	EnableReload       bool              `json:"enable_reload" yaml:"enable_reload"`
	EnableNotification bool              `json:"enable_notification" yaml:"enable_notification"`
	Scripts            map[string]string `json:"scripts" yaml:"scripts"`
}{
	WatchExts:       []string{".go"},
	WatchExtsStatic: []string{".html", ".tpl", ".js", ".css"},
	GoInstall:       true,
	DirStruct: dirStruct{
		Others: []string{},
	},
	CmdArgs: []string{},
	Envs:    []string{},
	Bale: bale{
		Dirs:   []string{},
		IngExt: []string{},
	},
	Database: database{
		Driver: "mysql",
	},
	EnableNotification: true,
	Scripts:            map[string]string{},
}

// dirStruct describes the application's directory structure
type dirStruct struct {
	WatchAll    bool `json:"watch_all" yaml:"watch_all"`
	Controllers string
	Models      string
	Others      []string // Other directories
}

// bale
type bale struct {
	Import string
	Dirs   []string
	IngExt []string `json:"ignore_ext" yaml:"ignore_ext"`
}

// database holds the database connection information
type database struct {
	Driver string
	Conn   string
	Dir    string
}

// LoadConfig loads the bee tool configuration.
// It looks for Beefile or bee.json in the current path,
// and falls back to default configuration in case not found.
func LoadConfig() {
	currentPath, err := os.Getwd()
	if err != nil {
		beeLogger.Log.Error(err.Error())
	}

	dir, err := os.Open(currentPath)
	if err != nil {
		beeLogger.Log.Error(err.Error())
	}
	defer dir.Close()

	files, err := dir.Readdir(-1)
	if err != nil {
		beeLogger.Log.Error(err.Error())
	}

	for _, file := range files {
		switch file.Name() {
		case "bee.json":
			{
				err = parseJSON(filepath.Join(currentPath, file.Name()), &Conf)
				if err != nil {
					beeLogger.Log.Errorf("Failed to parse JSON file: %s", err)
				}
				break
			}
		case "Beefile":
			{
				err = parseYAML(filepath.Join(currentPath, file.Name()), &Conf)
				if err != nil {
					beeLogger.Log.Errorf("Failed to parse YAML file: %s", err)
				}
				break
			}
		}
	}

	// Check format version
	if Conf.Version != confVer {
		beeLogger.Log.Warn("Your configuration file is outdated. Please do consider updating it.")
		beeLogger.Log.Hint("Check the latest version of bee's configuration file.")
	}

	// Set variables
	if len(Conf.DirStruct.Controllers) == 0 {
		Conf.DirStruct.Controllers = "controllers"
	}

	if len(Conf.DirStruct.Models) == 0 {
		Conf.DirStruct.Models = "models"
	}
}

func parseJSON(path string, v interface{}) error {
	var (
		data []byte
		err  error
	)
	data, err = ioutil.ReadFile(path)
	if err != nil {
		return err
	}
	err = json.Unmarshal(data, v)
	return err
}

func parseYAML(path string, v interface{}) error {
	var (
		data []byte
		err  error
	)
	data, err = ioutil.ReadFile(path)
	if err != nil {
		return err
	}
	err = yaml.Unmarshal(data, v)
	return err
}<|MERGE_RESOLUTION|>--- conflicted
+++ resolved
@@ -27,11 +27,7 @@
 const confVer = 0
 
 const (
-<<<<<<< HEAD
-	Version       = "1.12.1"
-=======
 	Version       = "2.0.0"
->>>>>>> a5fb1b46
 	GitRemotePath = "github.com/beego/bee"
 )
 
