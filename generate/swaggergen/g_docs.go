// Copyright 2013 bee authors
//
// Licensed under the Apache License, Version 2.0 (the "License"): you may
// not use this file except in compliance with the License. You may obtain
// a copy of the License at
//
//     http://www.apache.org/licenses/LICENSE-2.0
//
// Unless required by applicable law or agreed to in writing, software
// distributed under the License is distributed on an "AS IS" BASIS, WITHOUT
// WARRANTIES OR CONDITIONS OF ANY KIND, either express or implied. See the
// License for the specific language governing permissions and limitations
// under the License.

package swaggergen

import (
	"encoding/json"
	"errors"
	"fmt"
	"go/ast"
	"go/parser"
	"go/token"
	"os"
	"path"
	"path/filepath"
	"reflect"
	"regexp"
	"runtime"
	"strconv"
	"strings"
	"unicode"

	"gopkg.in/yaml.v2"

	"github.com/astaxie/beego/swagger"
	"github.com/astaxie/beego/utils"
	beeLogger "github.com/beego/bee/logger"
	bu "github.com/beego/bee/utils"
)

const (
	ajson  = "application/json"
	axml   = "application/xml"
	aplain = "text/plain"
	ahtml  = "text/html"
)

var pkgCache map[string]struct{} //pkg:controller:function:comments comments: key:value
var controllerComments map[string]string
var importlist map[string]string
var controllerList map[string]map[string]*swagger.Item //controllername Paths items
var modelsList map[string]map[string]swagger.Schema
var rootapi swagger.Swagger
var astPkgs []*ast.Package

// refer to builtin.go
var basicTypes = map[string]string{
	"bool":       "boolean:",
	"uint":       "integer:int32",
	"uint8":      "integer:int32",
	"uint16":     "integer:int32",
	"uint32":     "integer:int32",
	"uint64":     "integer:int64",
	"int":        "integer:int64",
	"int8":       "integer:int32",
	"int16":      "integer:int32",
	"int32":      "integer:int32",
	"int64":      "integer:int64",
	"uintptr":    "integer:int64",
	"float32":    "number:float",
	"float64":    "number:double",
	"string":     "string:",
	"complex64":  "number:float",
	"complex128": "number:double",
	"byte":       "string:byte",
	"rune":       "string:byte",
	// builtin golang objects
	"time.Time": "string:string",
}

var stdlibObject = map[string]string{
	"&{time Time}": "time.Time",
}

func init() {
	pkgCache = make(map[string]struct{})
	controllerComments = make(map[string]string)
	importlist = make(map[string]string)
	controllerList = make(map[string]map[string]*swagger.Item)
	modelsList = make(map[string]map[string]swagger.Schema)
	astPkgs = make([]*ast.Package, 0)
}

func ParsePackagesFromDir(dirpath string) {
	c := make(chan error)

	go func() {
		filepath.Walk(dirpath, func(fpath string, fileInfo os.FileInfo, err error) error {
			if err != nil {
				return nil
			}
			if !fileInfo.IsDir() {
				return nil
			}

			// 7 is length of 'vendor' (6) + length of file path separator (1)
			// so we skip dir 'vendor' which is directly under dirpath
			if !(len(fpath) == len(dirpath)+7 && strings.HasSuffix(fpath, "vendor")) &&
				!strings.Contains(fpath, "tests") &&
				!(len(fpath) > len(dirpath) && fpath[len(dirpath)+1] == '.') {
				err = parsePackageFromDir(fpath)
				if err != nil {
					// Send the error to through the channel and continue walking
					c <- fmt.Errorf("Error while parsing directory: %s", err.Error())
					return nil
				}
			}
			return nil
		})
		close(c)
	}()

	for err := range c {
		beeLogger.Log.Warnf("%s", err)
	}
}

func parsePackageFromDir(path string) error {
	fileSet := token.NewFileSet()
	folderPkgs, err := parser.ParseDir(fileSet, path, func(info os.FileInfo) bool {
		name := info.Name()
		return !info.IsDir() && !strings.HasPrefix(name, ".") && strings.HasSuffix(name, ".go")
	}, parser.ParseComments)
	if err != nil {
		return err
	}

	for _, v := range folderPkgs {
		astPkgs = append(astPkgs, v)
	}

	return nil
}

func GenerateDocs(curpath string) {
	fset := token.NewFileSet()

	f, err := parser.ParseFile(fset, filepath.Join(curpath, "routers", "router.go"), nil, parser.ParseComments)
	if err != nil {
		beeLogger.Log.Fatalf("Error while parsing router.go: %s", err)
	}

	rootapi.Infos = swagger.Information{}
	rootapi.SwaggerVersion = "2.0"

	// Analyse API comments
	if f.Comments != nil {
		for _, c := range f.Comments {
			for _, s := range strings.Split(c.Text(), "\n") {
				if strings.HasPrefix(s, "@APIVersion") {
					rootapi.Infos.Version = strings.TrimSpace(s[len("@APIVersion"):])
				} else if strings.HasPrefix(s, "@Title") {
					rootapi.Infos.Title = strings.TrimSpace(s[len("@Title"):])
				} else if strings.HasPrefix(s, "@Description") {
					rootapi.Infos.Description = strings.TrimSpace(s[len("@Description"):])
				} else if strings.HasPrefix(s, "@TermsOfServiceUrl") {
					rootapi.Infos.TermsOfService = strings.TrimSpace(s[len("@TermsOfServiceUrl"):])
				} else if strings.HasPrefix(s, "@Contact") {
					rootapi.Infos.Contact.EMail = strings.TrimSpace(s[len("@Contact"):])
				} else if strings.HasPrefix(s, "@Name") {
					rootapi.Infos.Contact.Name = strings.TrimSpace(s[len("@Name"):])
				} else if strings.HasPrefix(s, "@URL") {
					rootapi.Infos.Contact.URL = strings.TrimSpace(s[len("@URL"):])
				} else if strings.HasPrefix(s, "@LicenseUrl") {
					if rootapi.Infos.License == nil {
						rootapi.Infos.License = &swagger.License{URL: strings.TrimSpace(s[len("@LicenseUrl"):])}
					} else {
						rootapi.Infos.License.URL = strings.TrimSpace(s[len("@LicenseUrl"):])
					}
				} else if strings.HasPrefix(s, "@License") {
					if rootapi.Infos.License == nil {
						rootapi.Infos.License = &swagger.License{Name: strings.TrimSpace(s[len("@License"):])}
					} else {
						rootapi.Infos.License.Name = strings.TrimSpace(s[len("@License"):])
					}
				} else if strings.HasPrefix(s, "@Schemes") {
					rootapi.Schemes = strings.Split(strings.TrimSpace(s[len("@Schemes"):]), ",")
				} else if strings.HasPrefix(s, "@Host") {
					rootapi.Host = strings.TrimSpace(s[len("@Host"):])
				} else if strings.HasPrefix(s, "@SecurityDefinition") {
					if len(rootapi.SecurityDefinitions) == 0 {
						rootapi.SecurityDefinitions = make(map[string]swagger.Security)
					}
					var out swagger.Security
					p := getparams(strings.TrimSpace(s[len("@SecurityDefinition"):]))
					if len(p) < 2 {
						beeLogger.Log.Fatalf("Not enough params for security: %d\n", len(p))
					}
					out.Type = p[1]
					switch out.Type {
					case "oauth2":
						if len(p) < 6 {
							beeLogger.Log.Fatalf("Not enough params for oauth2: %d\n", len(p))
						}
						if !(p[3] == "implicit" || p[3] == "password" || p[3] == "application" || p[3] == "accessCode") {
							beeLogger.Log.Fatalf("Unknown flow type: %s. Possible values are `implicit`, `password`, `application` or `accessCode`.\n", p[1])
						}
						out.AuthorizationURL = p[2]
						out.Flow = p[3]
						if len(p)%2 != 0 {
							out.Description = strings.Trim(p[len(p)-1], `" `)
						}
						out.Scopes = make(map[string]string)
						for i := 4; i < len(p)-1; i += 2 {
							out.Scopes[p[i]] = strings.Trim(p[i+1], `" `)
						}
					case "apiKey":
						if len(p) < 4 {
							beeLogger.Log.Fatalf("Not enough params for apiKey: %d\n", len(p))
						}
						if !(p[3] == "header" || p[3] == "query") {
							beeLogger.Log.Fatalf("Unknown in type: %s. Possible values are `query` or `header`.\n", p[4])
						}
						out.Name = p[2]
						out.In = p[3]
						if len(p) > 4 {
							out.Description = strings.Trim(p[4], `" `)
						}
					case "basic":
						if len(p) > 2 {
							out.Description = strings.Trim(p[2], `" `)
						}
					default:
						beeLogger.Log.Fatalf("Unknown security type: %s. Possible values are `oauth2`, `apiKey` or `basic`.\n", p[1])
					}
					rootapi.SecurityDefinitions[p[0]] = out
				} else if strings.HasPrefix(s, "@Security") {
					if len(rootapi.Security) == 0 {
						rootapi.Security = make([]map[string][]string, 0)
					}
					rootapi.Security = append(rootapi.Security, getSecurity(s))
				}
			}
		}
	}
	// Analyse controller package
	for _, im := range f.Imports {
		localName := ""
		if im.Name != nil {
			localName = im.Name.Name
		}
		analyseControllerPkg(path.Join(curpath, "vendor"), localName, im.Path.Value)
	}
	for _, d := range f.Decls {
		switch specDecl := d.(type) {
		case *ast.FuncDecl:
			for _, l := range specDecl.Body.List {
				switch stmt := l.(type) {
				case *ast.AssignStmt:
					for _, l := range stmt.Rhs {
						if v, ok := l.(*ast.CallExpr); ok {
							// Analyse NewNamespace, it will return version and the subfunction
							if selName := v.Fun.(*ast.SelectorExpr).Sel.String(); selName != "NewNamespace" {
								continue
							}
							version, params := analyseNewNamespace(v)
							if rootapi.BasePath == "" && version != "" {
								rootapi.BasePath = version
							}
							for _, p := range params {
								switch pp := p.(type) {
								case *ast.CallExpr:
									var controllerName string
									if selname := pp.Fun.(*ast.SelectorExpr).Sel.String(); selname == "NSNamespace" {
										s, params := analyseNewNamespace(pp)
										for _, sp := range params {
											switch pp := sp.(type) {
											case *ast.CallExpr:
												if pp.Fun.(*ast.SelectorExpr).Sel.String() == "NSInclude" {
													controllerName = analyseNSInclude(s, pp)
													if v, ok := controllerComments[controllerName]; ok {
														rootapi.Tags = append(rootapi.Tags, swagger.Tag{
															Name:        strings.Trim(s, "/"),
															Description: v,
														})
													}
												}
											}
										}
									} else if selname == "NSInclude" {
										controllerName = analyseNSInclude("", pp)
										if v, ok := controllerComments[controllerName]; ok {
											rootapi.Tags = append(rootapi.Tags, swagger.Tag{
												Name:        controllerName, // if the NSInclude has no prefix, we use the controllername as the tag
												Description: v,
											})
										}
									}
								}
							}
						}

					}
				}
			}
		}
	}
	os.Mkdir(path.Join(curpath, "swagger"), 0755)
	fd, err := os.Create(path.Join(curpath, "swagger", "swagger.json"))
	if err != nil {
		panic(err)
	}
	fdyml, err := os.Create(path.Join(curpath, "swagger", "swagger.yml"))
	if err != nil {
		panic(err)
	}
	defer fdyml.Close()
	defer fd.Close()
	dt, err := json.MarshalIndent(rootapi, "", "    ")
	dtyml, erryml := yaml.Marshal(rootapi)
	if err != nil || erryml != nil {
		panic(err)
	}
	_, err = fd.Write(dt)
	_, erryml = fdyml.Write(dtyml)
	if err != nil || erryml != nil {
		panic(err)
	}
}

// analyseNewNamespace returns version and the others params
func analyseNewNamespace(ce *ast.CallExpr) (first string, others []ast.Expr) {
	for i, p := range ce.Args {
		if i == 0 {
			switch pp := p.(type) {
			case *ast.BasicLit:
				first = strings.Trim(pp.Value, `"`)
			}
			continue
		}
		others = append(others, p)
	}
	return
}

func analyseNSInclude(baseurl string, ce *ast.CallExpr) string {
	cname := ""
	for _, p := range ce.Args {
		x := p.(*ast.UnaryExpr).X.(*ast.CompositeLit).Type.(*ast.SelectorExpr)
		if v, ok := importlist[fmt.Sprint(x.X)]; ok {
			cname = v + x.Sel.Name
		}
		if apis, ok := controllerList[cname]; ok {
			for rt, item := range apis {
				tag := cname
				if baseurl != "" {
					rt = baseurl + rt
					tag = strings.Trim(baseurl, "/")
				}
				if item.Get != nil {
					item.Get.Tags = []string{tag}
				}
				if item.Post != nil {
					item.Post.Tags = []string{tag}
				}
				if item.Put != nil {
					item.Put.Tags = []string{tag}
				}
				if item.Patch != nil {
					item.Patch.Tags = []string{tag}
				}
				if item.Head != nil {
					item.Head.Tags = []string{tag}
				}
				if item.Delete != nil {
					item.Delete.Tags = []string{tag}
				}
				if item.Options != nil {
					item.Options.Tags = []string{tag}
				}
				if len(rootapi.Paths) == 0 {
					rootapi.Paths = make(map[string]*swagger.Item)
				}
				rt = urlReplace(rt)
				rootapi.Paths[rt] = item
			}
		}
	}
	return cname
}

func analyseControllerPkg(vendorPath, localName, pkgpath string) {
	pkgpath = strings.Trim(pkgpath, "\"")
	if isSystemPackage(pkgpath) {
		return
	}
	if pkgpath == "github.com/astaxie/beego" {
		return
	}
	if localName != "" {
		importlist[localName] = pkgpath
	} else {
		pps := strings.Split(pkgpath, "/")
		importlist[pps[len(pps)-1]] = pkgpath
	}
	gopaths := bu.GetGOPATHs()
	if len(gopaths) == 0 {
		beeLogger.Log.Fatal("GOPATH environment variable is not set or empty")
	}
	pkgRealpath := ""

	wg, _ := filepath.EvalSymlinks(filepath.Join(vendorPath, pkgpath))
	if utils.FileExists(wg) {
		pkgRealpath = wg
	} else {
		wgopath := gopaths
		for _, wg := range wgopath {
			wg, _ = filepath.EvalSymlinks(filepath.Join(wg, "src", pkgpath))
			if utils.FileExists(wg) {
				pkgRealpath = wg
				break
			}
		}
	}
	if pkgRealpath != "" {
		if _, ok := pkgCache[pkgpath]; ok {
			return
		}
		pkgCache[pkgpath] = struct{}{}
	} else {
		beeLogger.Log.Fatalf("Package '%s' does not exist in the GOPATH or vendor path", pkgpath)
	}

	fileSet := token.NewFileSet()
	astPkgs, err := parser.ParseDir(fileSet, pkgRealpath, func(info os.FileInfo) bool {
		name := info.Name()
		return !info.IsDir() && !strings.HasPrefix(name, ".") && strings.HasSuffix(name, ".go")
	}, parser.ParseComments)
	if err != nil {
		beeLogger.Log.Fatalf("Error while parsing dir at '%s': %s", pkgpath, err)
	}
	for _, pkg := range astPkgs {
		for _, fl := range pkg.Files {
			for _, d := range fl.Decls {
				switch specDecl := d.(type) {
				case *ast.FuncDecl:
					if specDecl.Recv != nil && len(specDecl.Recv.List) > 0 {
						if t, ok := specDecl.Recv.List[0].Type.(*ast.StarExpr); ok {
							// Parse controller method
							parserComments(specDecl, fmt.Sprint(t.X), pkgpath)
						}
					}
				case *ast.GenDecl:
					if specDecl.Tok == token.TYPE {
						for _, s := range specDecl.Specs {
							switch tp := s.(*ast.TypeSpec).Type.(type) {
							case *ast.StructType:
								_ = tp.Struct
								// Parse controller definition comments
								if strings.TrimSpace(specDecl.Doc.Text()) != "" {
									controllerComments[pkgpath+s.(*ast.TypeSpec).Name.String()] = specDecl.Doc.Text()
								}
							}
						}
					}
				}
			}
		}
	}
}

func isSystemPackage(pkgpath string) bool {
	goroot := os.Getenv("GOROOT")
	if goroot == "" {
		goroot = runtime.GOROOT()
	}
	if goroot == "" {
		beeLogger.Log.Fatalf("GOROOT environment variable is not set or empty")
	}

	wg, _ := filepath.EvalSymlinks(filepath.Join(goroot, "src", "pkg", pkgpath))
	if utils.FileExists(wg) {
		return true
	}

	//TODO(zh):support go1.4
	wg, _ = filepath.EvalSymlinks(filepath.Join(goroot, "src", pkgpath))
	return utils.FileExists(wg)
}

func peekNextSplitString(ss string) (s string, spacePos int) {
	spacePos = strings.IndexFunc(ss, unicode.IsSpace)
	if spacePos < 0 {
		s = ss
		spacePos = len(ss)
	} else {
		s = strings.TrimSpace(ss[:spacePos])
	}
	return
}

// parse the func comments
func parserComments(f *ast.FuncDecl, controllerName, pkgpath string) error {
	var routerPath string
	var HTTPMethod string
	opts := swagger.Operation{
		Responses: make(map[string]swagger.Response),
	}
	funcName := f.Name.String()
	comments := f.Doc
	funcParamMap := buildParamMap(f.Type.Params)
	//TODO: resultMap := buildParamMap(f.Type.Results)
	if comments != nil && comments.List != nil {
		for _, c := range comments.List {
			t := strings.TrimSpace(strings.TrimLeft(c.Text, "//"))
			if strings.HasPrefix(t, "@router") {
				elements := strings.TrimSpace(t[len("@router"):])
				e1 := strings.SplitN(elements, " ", 2)
				if len(e1) < 1 {
					return errors.New("you should has router infomation")
				}
				routerPath = e1[0]
				if len(e1) == 2 && e1[1] != "" {
					e1 = strings.SplitN(e1[1], " ", 2)
					HTTPMethod = strings.ToUpper(strings.Trim(e1[0], "[]"))
				} else {
					HTTPMethod = "GET"
				}
			} else if strings.HasPrefix(t, "@Title") {
				opts.OperationID = controllerName + "." + strings.TrimSpace(t[len("@Title"):])
			} else if strings.HasPrefix(t, "@Description") {
				opts.Description = strings.TrimSpace(t[len("@Description"):])
			} else if strings.HasPrefix(t, "@Summary") {
				opts.Summary = strings.TrimSpace(t[len("@Summary"):])
			} else if strings.HasPrefix(t, "@Success") {
				ss := strings.TrimSpace(t[len("@Success"):])
				rs := swagger.Response{}
				respCode, pos := peekNextSplitString(ss)
				ss = strings.TrimSpace(ss[pos:])
				respType, pos := peekNextSplitString(ss)
				if respType == "{object}" || respType == "{array}" {
					isArray := respType == "{array}"
					ss = strings.TrimSpace(ss[pos:])
					schemaName, pos := peekNextSplitString(ss)
					if schemaName == "" {
						beeLogger.Log.Fatalf("[%s.%s] Schema must follow {object} or {array}", controllerName, funcName)
					}
					if strings.HasPrefix(schemaName, "[]") {
						schemaName = schemaName[2:]
						isArray = true
					}
					schema := swagger.Schema{}
					if sType, ok := basicTypes[schemaName]; ok {
						typeFormat := strings.Split(sType, ":")
						schema.Type = typeFormat[0]
						schema.Format = typeFormat[1]
					} else {
						m, mod, realTypes := getModel(schemaName)
						schema.Ref = "#/definitions/" + m
						if _, ok := modelsList[pkgpath+controllerName]; !ok {
							modelsList[pkgpath+controllerName] = make(map[string]swagger.Schema)
						}
						modelsList[pkgpath+controllerName][schemaName] = mod
						appendModels(pkgpath, controllerName, realTypes)
					}
					if isArray {
						rs.Schema = &swagger.Schema{
							Type:  "array",
							Items: &schema,
						}
					} else {
						rs.Schema = &schema
					}
					rs.Description = strings.TrimSpace(ss[pos:])
				} else {
					rs.Description = strings.TrimSpace(ss)
				}
				opts.Responses[respCode] = rs
			} else if strings.HasPrefix(t, "@Param") {
				para := swagger.Parameter{}
				p := getparams(strings.TrimSpace(t[len("@Param "):]))
				if len(p) < 4 {
					beeLogger.Log.Fatal(controllerName + "_" + funcName + "'s comments @Param should have at least 4 params")
				}
				paramNames := strings.SplitN(p[0], "=>", 2)
				para.Name = paramNames[0]
				funcParamName := para.Name
				if len(paramNames) > 1 {
					funcParamName = paramNames[1]
				}
				paramType, ok := funcParamMap[funcParamName]
				if ok {
					delete(funcParamMap, funcParamName)
				}

				switch p[1] {
				case "query":
					fallthrough
				case "header":
					fallthrough
				case "path":
					fallthrough
				case "formData":
					fallthrough
				case "body":
					break
				default:
					beeLogger.Log.Warnf("[%s.%s] Unknown param location: %s. Possible values are `query`, `header`, `path`, `formData` or `body`.\n", controllerName, funcName, p[1])
				}
				para.In = p[1]
				pp := strings.Split(p[2], ".")
				typ := pp[len(pp)-1]
				if len(pp) >= 2 {
					m, mod, realTypes := getModel(p[2])
					para.Schema = &swagger.Schema{
						Ref: "#/definitions/" + m,
					}
					if _, ok := modelsList[pkgpath+controllerName]; !ok {
						modelsList[pkgpath+controllerName] = make(map[string]swagger.Schema)
					}
					modelsList[pkgpath+controllerName][typ] = mod
					appendModels(pkgpath, controllerName, realTypes)
				} else {
					if typ == "auto" {
						typ = paramType
					}
					setParamType(&para, typ, pkgpath, controllerName)
				}
				switch len(p) {
				case 5:
					para.Required, _ = strconv.ParseBool(p[3])
					para.Description = strings.Trim(p[4], `" `)
				case 6:
					para.Default = str2RealType(p[3], para.Type)
					para.Required, _ = strconv.ParseBool(p[4])
					para.Description = strings.Trim(p[5], `" `)
				default:
					para.Description = strings.Trim(p[3], `" `)
				}
				opts.Parameters = append(opts.Parameters, para)
			} else if strings.HasPrefix(t, "@Failure") {
				rs := swagger.Response{}
				st := strings.TrimSpace(t[len("@Failure"):])
				var cd []rune
				var start bool
				for i, s := range st {
					if unicode.IsSpace(s) {
						if start {
							rs.Description = strings.TrimSpace(st[i+1:])
							break
						} else {
							continue
						}
					}
					start = true
					cd = append(cd, s)
				}
				opts.Responses[string(cd)] = rs
			} else if strings.HasPrefix(t, "@Deprecated") {
				opts.Deprecated, _ = strconv.ParseBool(strings.TrimSpace(t[len("@Deprecated"):]))
			} else if strings.HasPrefix(t, "@Accept") {
				accepts := strings.Split(strings.TrimSpace(strings.TrimSpace(t[len("@Accept"):])), ",")
				for _, a := range accepts {
					switch a {
					case "json":
						opts.Consumes = append(opts.Consumes, ajson)
						opts.Produces = append(opts.Produces, ajson)
					case "xml":
						opts.Consumes = append(opts.Consumes, axml)
						opts.Produces = append(opts.Produces, axml)
					case "plain":
						opts.Consumes = append(opts.Consumes, aplain)
						opts.Produces = append(opts.Produces, aplain)
					case "html":
						opts.Consumes = append(opts.Consumes, ahtml)
						opts.Produces = append(opts.Produces, ahtml)
					}
				}
			} else if strings.HasPrefix(t, "@Security") {
				if len(opts.Security) == 0 {
					opts.Security = make([]map[string][]string, 0)
				}
				opts.Security = append(opts.Security, getSecurity(t))
			}
		}
	}

	if routerPath != "" {
		//Go over function parameters which were not mapped and create swagger params for them
		for name, typ := range funcParamMap {
			para := swagger.Parameter{}
			para.Name = name
			setParamType(&para, typ, pkgpath, controllerName)
			if paramInPath(name, routerPath) {
				para.In = "path"
			} else {
				para.In = "query"
			}
			opts.Parameters = append(opts.Parameters, para)
		}

		var item *swagger.Item
		if itemList, ok := controllerList[pkgpath+controllerName]; ok {
			if it, ok := itemList[routerPath]; !ok {
				item = &swagger.Item{}
			} else {
				item = it
			}
		} else {
			controllerList[pkgpath+controllerName] = make(map[string]*swagger.Item)
			item = &swagger.Item{}
		}
		for _, hm := range strings.Split(HTTPMethod, ",") {
			switch hm {
			case "GET":
				item.Get = &opts
			case "POST":
				item.Post = &opts
			case "PUT":
				item.Put = &opts
			case "PATCH":
				item.Patch = &opts
			case "DELETE":
				item.Delete = &opts
			case "HEAD":
				item.Head = &opts
			case "OPTIONS":
				item.Options = &opts
			}
		}
		controllerList[pkgpath+controllerName][routerPath] = item
	}
	return nil
}

func setParamType(para *swagger.Parameter, typ string, pkgpath, controllerName string) {
	isArray := false
	paraType := ""
	paraFormat := ""

	if strings.HasPrefix(typ, "[]") {
		typ = typ[2:]
		isArray = true
	}
	if typ == "string" || typ == "number" || typ == "integer" || typ == "boolean" ||
		typ == "array" || typ == "file" {
		paraType = typ
	} else if sType, ok := basicTypes[typ]; ok {
		typeFormat := strings.Split(sType, ":")
		paraType = typeFormat[0]
		paraFormat = typeFormat[1]
	} else {
		m, mod, realTypes := getModel(typ)
		para.Schema = &swagger.Schema{
			Ref: "#/definitions/" + m,
		}
		if _, ok := modelsList[pkgpath+controllerName]; !ok {
			modelsList[pkgpath+controllerName] = make(map[string]swagger.Schema)
		}
		modelsList[pkgpath+controllerName][typ] = mod
		appendModels(pkgpath, controllerName, realTypes)
	}
	if isArray {
		para.Type = "array"
		para.Items = &swagger.ParameterItems{
			Type:   paraType,
			Format: paraFormat,
		}
	} else {
		para.Type = paraType
		para.Format = paraFormat
	}

}

func paramInPath(name, route string) bool {
	return strings.HasSuffix(route, ":"+name) ||
		strings.Contains(route, ":"+name+"/")
}

func getFunctionParamType(t ast.Expr) string {
	switch paramType := t.(type) {
	case *ast.Ident:
		return paramType.Name
	// case *ast.Ellipsis:
	// 	result := getFunctionParamType(paramType.Elt)
	// 	result.array = true
	// 	return result
	case *ast.ArrayType:
		return "[]" + getFunctionParamType(paramType.Elt)
	case *ast.StarExpr:
		return getFunctionParamType(paramType.X)
	case *ast.SelectorExpr:
		return getFunctionParamType(paramType.X) + "." + paramType.Sel.Name
	default:
		return ""

	}
}

func buildParamMap(list *ast.FieldList) map[string]string {
	i := 0
	result := map[string]string{}
	if list != nil {
		funcParams := list.List
		for _, fparam := range funcParams {
			param := getFunctionParamType(fparam.Type)
			var paramName string
			if len(fparam.Names) > 0 {
				paramName = fparam.Names[0].Name
			} else {
				paramName = fmt.Sprint(i)
				i++
			}
			result[paramName] = param
		}
	}
	return result
}

// analisys params return []string
// @Param	query		form	 string	true		"The email for login"
// [query form string true "The email for login"]
func getparams(str string) []string {
	var s []rune
	var j int
	var start bool
	var r []string
	var quoted int8
	for _, c := range str {
		if unicode.IsSpace(c) && quoted == 0 {
			if !start {
				continue
			} else {
				start = false
				j++
				r = append(r, string(s))
				s = make([]rune, 0)
				continue
			}
		}

		start = true
		if c == '"' {
			quoted ^= 1
			continue
		}
		s = append(s, c)
	}
	if len(s) > 0 {
		r = append(r, string(s))
	}
	return r
}

func getModel(str string) (objectname string, m swagger.Schema, realTypes []string) {
	strs := strings.Split(str, ".")
	objectname = strs[len(strs)-1]
	packageName := ""
	m.Type = "object"
	for _, pkg := range astPkgs {
		if strs[0] == pkg.Name {
			for _, fl := range pkg.Files {
				for k, d := range fl.Scope.Objects {
					if d.Kind == ast.Typ {
						if k != objectname {
							continue
						}
						packageName = pkg.Name
						parseObject(d, k, &m, &realTypes, astPkgs, pkg.Name)
					}
<<<<<<< HEAD
					// check package
					if len(strs) > 1 && pkg.Name != strs[len(strs)-2] {
						continue
					}
					packageName = pkg.Name
					parseObject(d, k, &m, &realTypes, astPkgs, pkg.Name)
=======
>>>>>>> 0405523d
				}
			}
		}
	}
	if m.Title == "" {
		beeLogger.Log.Warnf("Cannot find the object: %s", str)
		// TODO remove when all type have been supported
		//os.Exit(1)
	}
	if len(rootapi.Definitions) == 0 {
		rootapi.Definitions = make(map[string]swagger.Schema)
	}
	objectname = packageName + "." + objectname
	rootapi.Definitions[objectname] = m
	return
}

func parseObject(d *ast.Object, k string, m *swagger.Schema, realTypes *[]string, astPkgs []*ast.Package, packageName string) {
	ts, ok := d.Decl.(*ast.TypeSpec)
	if !ok {
		beeLogger.Log.Fatalf("Unknown type without TypeSec: %v\n", d)
	}
	// TODO support other types, such as `ArrayType`, `MapType`, `InterfaceType` etc...
	st, ok := ts.Type.(*ast.StructType)
	if !ok {
		return
	}
	m.Title = k
	if st.Fields.List != nil {
		m.Properties = make(map[string]swagger.Propertie)
		for _, field := range st.Fields.List {
			isSlice, realType, sType := typeAnalyser(field)
			if (isSlice && isBasicType(realType)) || sType == "object" {
				if len(strings.Split(realType, " ")) > 1 {
					realType = strings.Replace(realType, " ", ".", -1)
					realType = strings.Replace(realType, "&", "", -1)
					realType = strings.Replace(realType, "{", "", -1)
					realType = strings.Replace(realType, "}", "", -1)
				} else {
					realType = packageName + "." + realType
				}
			}
			*realTypes = append(*realTypes, realType)
			mp := swagger.Propertie{}
			if isSlice {
				mp.Type = "array"
				if isBasicType(strings.Replace(realType, "[]", "", -1)) {
					typeFormat := strings.Split(sType, ":")
					mp.Items = &swagger.Propertie{
						Type:   typeFormat[0],
						Format: typeFormat[1],
					}
				} else {
					mp.Items = &swagger.Propertie{
						Ref: "#/definitions/" + realType,
					}
				}
			} else {
				if sType == "object" {
					mp.Ref = "#/definitions/" + realType
				} else if isBasicType(realType) {
					typeFormat := strings.Split(sType, ":")
					mp.Type = typeFormat[0]
					mp.Format = typeFormat[1]
				} else if realType == "map" {
					typeFormat := strings.Split(sType, ":")
					mp.AdditionalProperties = &swagger.Propertie{
						Type:   typeFormat[0],
						Format: typeFormat[1],
					}
				}
			}
			if field.Names != nil {

				// set property name as field name
				var name = field.Names[0].Name

				// if no tag skip tag processing
				if field.Tag == nil {
					m.Properties[name] = mp
					continue
				}

				var tagValues []string

				stag := reflect.StructTag(strings.Trim(field.Tag.Value, "`"))

				defaultValue := stag.Get("doc")
				if defaultValue != "" {
					r, _ := regexp.Compile(`default\((.*)\)`)
					if r.MatchString(defaultValue) {
						res := r.FindStringSubmatch(defaultValue)
						mp.Default = str2RealType(res[1], realType)

					} else {
						beeLogger.Log.Warnf("Invalid default value: %s", defaultValue)
					}
				}

				tag := stag.Get("json")

				if tag != "" {
					tagValues = strings.Split(tag, ",")
				}

				// dont add property if json tag first value is "-"
				if len(tagValues) == 0 || tagValues[0] != "-" {

					// set property name to the left most json tag value only if is not omitempty
					if len(tagValues) > 0 && tagValues[0] != "omitempty" {
						name = tagValues[0]
					}

					if thrifttag := stag.Get("thrift"); thrifttag != "" {
						ts := strings.Split(thrifttag, ",")
						if ts[0] != "" {
							name = ts[0]
						}
					}
					if required := stag.Get("required"); required != "" {
						m.Required = append(m.Required, name)
					}
					if desc := stag.Get("description"); desc != "" {
						mp.Description = desc
					}

					m.Properties[name] = mp
				}
				if ignore := stag.Get("ignore"); ignore != "" {
					continue
				}
			} else {
				for _, pkg := range astPkgs {
					for _, fl := range pkg.Files {
						for nameOfObj, obj := range fl.Scope.Objects {
							if obj.Name == fmt.Sprint(field.Type) {
								parseObject(obj, nameOfObj, m, realTypes, astPkgs, pkg.Name)
							}
						}
					}
				}
			}
		}
	}
}

func typeAnalyser(f *ast.Field) (isSlice bool, realType, swaggerType string) {
	if arr, ok := f.Type.(*ast.ArrayType); ok {
		if isBasicType(fmt.Sprint(arr.Elt)) {
			return true, fmt.Sprintf("[]%v", arr.Elt), basicTypes[fmt.Sprint(arr.Elt)]
		}
		if mp, ok := arr.Elt.(*ast.MapType); ok {
			return false, fmt.Sprintf("map[%v][%v]", mp.Key, mp.Value), "object"
		}
		if star, ok := arr.Elt.(*ast.StarExpr); ok {
			return true, fmt.Sprint(star.X), "object"
		}
		return true, fmt.Sprint(arr.Elt), "object"
	}
	switch t := f.Type.(type) {
	case *ast.StarExpr:
		basicType := fmt.Sprint(t.X)
		if k, ok := basicTypes[basicType]; ok {
			return false, basicType, k
		}
		return false, basicType, "object"
	case *ast.MapType:
		val := fmt.Sprintf("%v", t.Value)
		if isBasicType(val) {
			return false, "map", basicTypes[val]
		}
		return false, val, "object"
	}
	basicType := fmt.Sprint(f.Type)
	if object, isStdLibObject := stdlibObject[basicType]; isStdLibObject {
		basicType = object
	}
	if k, ok := basicTypes[basicType]; ok {
		return false, basicType, k
	}
	return false, basicType, "object"
}

func isBasicType(Type string) bool {
	if _, ok := basicTypes[Type]; ok {
		return true
	}
	return false
}

// append models
func appendModels(pkgpath, controllerName string, realTypes []string) {
	for _, realType := range realTypes {
		if realType != "" && !isBasicType(strings.TrimLeft(realType, "[]")) &&
			!strings.HasPrefix(realType, "map") && !strings.HasPrefix(realType, "&") {
			if _, ok := modelsList[pkgpath+controllerName][realType]; ok {
				continue
			}
			_, mod, newRealTypes := getModel(realType)
			modelsList[pkgpath+controllerName][realType] = mod
			appendModels(pkgpath, controllerName, newRealTypes)
		}
	}
}

func getSecurity(t string) (security map[string][]string) {
	security = make(map[string][]string)
	p := getparams(strings.TrimSpace(t[len("@Security"):]))
	if len(p) == 0 {
		beeLogger.Log.Fatalf("No params for security specified\n")
	}
	security[p[0]] = make([]string, 0)
	for i := 1; i < len(p); i++ {
		security[p[0]] = append(security[p[0]], p[i])
	}
	return
}

func urlReplace(src string) string {
	pt := strings.Split(src, "/")
	for i, p := range pt {
		if len(p) > 0 {
			if p[0] == ':' {
				pt[i] = "{" + p[1:] + "}"
			} else if p[0] == '?' && p[1] == ':' {
				pt[i] = "{" + p[2:] + "}"
			}
		}
	}
	return strings.Join(pt, "/")
}

func str2RealType(s string, typ string) interface{} {
	var err error
	var ret interface{}

	switch typ {
	case "int", "int64", "int32", "int16", "int8":
		ret, err = strconv.Atoi(s)
	case "bool":
		ret, err = strconv.ParseBool(s)
	case "float64":
		ret, err = strconv.ParseFloat(s, 64)
	case "float32":
		ret, err = strconv.ParseFloat(s, 32)
	default:
		return s
	}

	if err != nil {
		beeLogger.Log.Warnf("Invalid default value type '%s': %s", typ, s)
		return s
	}

	return ret
}<|MERGE_RESOLUTION|>--- conflicted
+++ resolved
@@ -867,18 +867,13 @@
 						if k != objectname {
 							continue
 						}
+						// check package
+						if len(strs) > 1 && pkg.Name != strs[len(strs)-2] {
+							continue
+						}
 						packageName = pkg.Name
 						parseObject(d, k, &m, &realTypes, astPkgs, pkg.Name)
 					}
-<<<<<<< HEAD
-					// check package
-					if len(strs) > 1 && pkg.Name != strs[len(strs)-2] {
-						continue
-					}
-					packageName = pkg.Name
-					parseObject(d, k, &m, &realTypes, astPkgs, pkg.Name)
-=======
->>>>>>> 0405523d
 				}
 			}
 		}
