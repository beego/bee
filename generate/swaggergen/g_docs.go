// Copyright 2013 bee authors
//
// Licensed under the Apache License, Version 2.0 (the "License"): you may
// not use this file except in compliance with the License. You may obtain
// a copy of the License at
//
//     http://www.apache.org/licenses/LICENSE-2.0
//
// Unless required by applicable law or agreed to in writing, software
// distributed under the License is distributed on an "AS IS" BASIS, WITHOUT
// WARRANTIES OR CONDITIONS OF ANY KIND, either express or implied. See the
// License for the specific language governing permissions and limitations
// under the License.

package swaggergen

import (
	"encoding/json"
	"errors"
	"fmt"
	"go/ast"
	"go/parser"
	"go/token"
	"os"
	"path"
	"path/filepath"
	"reflect"
	"regexp"
	"runtime"
	"sort"
	"strconv"
	"strings"
	"unicode"

	"gopkg.in/yaml.v2"

	"github.com/astaxie/beego/swagger"
	"github.com/astaxie/beego/utils"
	"github.com/beego/bee/logger"
	bu "github.com/beego/bee/utils"
)

const (
	ajson  = "application/json"
	axml   = "application/xml"
	aplain = "text/plain"
	ahtml  = "text/html"
	aform  = "multipart/form-data"
)

var pkgCache map[string]struct{} //pkg:controller:function:comments comments: key:value
var controllerComments map[string]string
var importlist map[string]string
var controllerList map[string]map[string]*swagger.Item //controllername Paths items
var modelsList map[string]map[string]swagger.Schema
var rootapi swagger.Swagger
var astPkgs []*ast.Package

// refer to builtin.go
var basicTypes = map[string]string{
	"bool":       "boolean:",
	"uint":       "integer:int32",
	"uint8":      "integer:int32",
	"uint16":     "integer:int32",
	"uint32":     "integer:int32",
	"uint64":     "integer:int64",
	"int":        "integer:int64",
	"int8":       "integer:int32",
	"int16":      "integer:int32",
	"int32":      "integer:int32",
	"int64":      "integer:int64",
	"uintptr":    "integer:int64",
	"float32":    "number:float",
	"float64":    "number:double",
	"string":     "string:",
	"complex64":  "number:float",
	"complex128": "number:double",
	"byte":       "string:byte",
	"rune":       "string:byte",
	// builtin golang objects
	"time.Time": "string:datetime",
}

var stdlibObject = map[string]string{
	"&{time Time}": "time.Time",
}

func init() {
	pkgCache = make(map[string]struct{})
	controllerComments = make(map[string]string)
	importlist = make(map[string]string)
	controllerList = make(map[string]map[string]*swagger.Item)
	modelsList = make(map[string]map[string]swagger.Schema)
	astPkgs = make([]*ast.Package, 0)
}

// ParsePackagesFromDir parses packages from a given directory
func ParsePackagesFromDir(dirpath string) {
	c := make(chan error)

	go func() {
		filepath.Walk(dirpath, func(fpath string, fileInfo os.FileInfo, err error) error {
			if err != nil {
				return nil
			}
			if !fileInfo.IsDir() {
				return nil
			}

			// skip folder if it's a 'vendor' folder within dirpath or its child,
			// all 'tests' folders and dot folders wihin dirpath
			d, _ := filepath.Rel(dirpath, fpath)
			if !(d == "vendor" || strings.HasPrefix(d, "vendor"+string(os.PathSeparator))) &&
				!strings.Contains(fpath, "tests") &&
				!(d[0] == '.') {
				err = parsePackageFromDir(fpath)
				if err != nil {
					// Send the error to through the channel and continue walking
					c <- fmt.Errorf("Error while parsing directory: %s", err.Error())
					return nil
				}
			}
			return nil
		})
		close(c)
	}()

	for err := range c {
		beeLogger.Log.Warnf("%s", err)
	}
}

func parsePackageFromDir(path string) error {
	fileSet := token.NewFileSet()
	folderPkgs, err := parser.ParseDir(fileSet, path, func(info os.FileInfo) bool {
		name := info.Name()
		return !info.IsDir() && !strings.HasPrefix(name, ".") && strings.HasSuffix(name, ".go")
	}, parser.ParseComments)
	if err != nil {
		return err
	}

	for _, v := range folderPkgs {
		astPkgs = append(astPkgs, v)
	}

	return nil
}

// GenerateDocs generates documentations for a given path.
func GenerateDocs(curpath string) {
	fset := token.NewFileSet()

	f, err := parser.ParseFile(fset, filepath.Join(curpath, "routers", "router.go"), nil, parser.ParseComments)
	if err != nil {
		beeLogger.Log.Fatalf("Error while parsing router.go: %s", err)
	}

	rootapi.Infos = swagger.Information{}
	rootapi.SwaggerVersion = "2.0"

	// Analyse API comments
	if f.Comments != nil {
		for _, c := range f.Comments {
			for _, s := range strings.Split(c.Text(), "\n") {
				if strings.HasPrefix(s, "@APIVersion") {
					rootapi.Infos.Version = strings.TrimSpace(s[len("@APIVersion"):])
				} else if strings.HasPrefix(s, "@Title") {
					rootapi.Infos.Title = strings.TrimSpace(s[len("@Title"):])
				} else if strings.HasPrefix(s, "@Description") {
					rootapi.Infos.Description = strings.TrimSpace(s[len("@Description"):])
				} else if strings.HasPrefix(s, "@TermsOfServiceUrl") {
					rootapi.Infos.TermsOfService = strings.TrimSpace(s[len("@TermsOfServiceUrl"):])
				} else if strings.HasPrefix(s, "@Contact") {
					rootapi.Infos.Contact.EMail = strings.TrimSpace(s[len("@Contact"):])
				} else if strings.HasPrefix(s, "@Name") {
					rootapi.Infos.Contact.Name = strings.TrimSpace(s[len("@Name"):])
				} else if strings.HasPrefix(s, "@URL") {
					rootapi.Infos.Contact.URL = strings.TrimSpace(s[len("@URL"):])
				} else if strings.HasPrefix(s, "@LicenseUrl") {
					if rootapi.Infos.License == nil {
						rootapi.Infos.License = &swagger.License{URL: strings.TrimSpace(s[len("@LicenseUrl"):])}
					} else {
						rootapi.Infos.License.URL = strings.TrimSpace(s[len("@LicenseUrl"):])
					}
				} else if strings.HasPrefix(s, "@License") {
					if rootapi.Infos.License == nil {
						rootapi.Infos.License = &swagger.License{Name: strings.TrimSpace(s[len("@License"):])}
					} else {
						rootapi.Infos.License.Name = strings.TrimSpace(s[len("@License"):])
					}
				} else if strings.HasPrefix(s, "@Schemes") {
					rootapi.Schemes = strings.Split(strings.TrimSpace(s[len("@Schemes"):]), ",")
				} else if strings.HasPrefix(s, "@Host") {
					rootapi.Host = strings.TrimSpace(s[len("@Host"):])
				} else if strings.HasPrefix(s, "@SecurityDefinition") {
					if len(rootapi.SecurityDefinitions) == 0 {
						rootapi.SecurityDefinitions = make(map[string]swagger.Security)
					}
					var out swagger.Security
					p := getparams(strings.TrimSpace(s[len("@SecurityDefinition"):]))
					if len(p) < 2 {
						beeLogger.Log.Fatalf("Not enough params for security: %d\n", len(p))
					}
					out.Type = p[1]
					switch out.Type {
					case "oauth2":
						if len(p) < 6 {
							beeLogger.Log.Fatalf("Not enough params for oauth2: %d\n", len(p))
						}
						if !(p[3] == "implicit" || p[3] == "password" || p[3] == "application" || p[3] == "accessCode") {
							beeLogger.Log.Fatalf("Unknown flow type: %s. Possible values are `implicit`, `password`, `application` or `accessCode`.\n", p[1])
						}
						out.AuthorizationURL = p[2]
						out.Flow = p[3]
						if len(p)%2 != 0 {
							out.Description = strings.Trim(p[len(p)-1], `" `)
						}
						out.Scopes = make(map[string]string)
						for i := 4; i < len(p)-1; i += 2 {
							out.Scopes[p[i]] = strings.Trim(p[i+1], `" `)
						}
					case "apiKey":
						if len(p) < 4 {
							beeLogger.Log.Fatalf("Not enough params for apiKey: %d\n", len(p))
						}
						if !(p[3] == "header" || p[3] == "query") {
							beeLogger.Log.Fatalf("Unknown in type: %s. Possible values are `query` or `header`.\n", p[4])
						}
						out.Name = p[2]
						out.In = p[3]
						if len(p) > 4 {
							out.Description = strings.Trim(p[4], `" `)
						}
					case "basic":
						if len(p) > 2 {
							out.Description = strings.Trim(p[2], `" `)
						}
					default:
						beeLogger.Log.Fatalf("Unknown security type: %s. Possible values are `oauth2`, `apiKey` or `basic`.\n", p[1])
					}
					rootapi.SecurityDefinitions[p[0]] = out
				} else if strings.HasPrefix(s, "@Security") {
					if len(rootapi.Security) == 0 {
						rootapi.Security = make([]map[string][]string, 0)
					}
					rootapi.Security = append(rootapi.Security, getSecurity(s))
				}
			}
		}
	}
	// Analyse controller package
	for _, im := range f.Imports {
		localName := ""
		if im.Name != nil {
			localName = im.Name.Name
		}
		analyseControllerPkg(path.Join(curpath, "vendor"), localName, im.Path.Value)
	}
	for _, d := range f.Decls {
		switch specDecl := d.(type) {
		case *ast.FuncDecl:
			for _, l := range specDecl.Body.List {
				switch stmt := l.(type) {
				case *ast.AssignStmt:
					for _, l := range stmt.Rhs {
						if v, ok := l.(*ast.CallExpr); ok {
<<<<<<< HEAD
							// Analyse NewNamespace, it will return version and the subfunction
							//if selName := v.Fun.(*ast.SelectorExpr).Sel.String(); selName != "NewNamespace" {
							//	continue
							//}
							if sel, ok := v.Fun.(*ast.SelectorExpr); ok {
								if sel.Sel.String() != "NewNamespace" {
									continue
								}
							} else if ident, ok := v.Fun.(*ast.Ident); ok {
								if ident.String() != "NewNamespace" {
									continue
								}
=======
							// Analyze NewNamespace, it will return version and the subfunction
							selExpr, selOK := v.Fun.(*ast.SelectorExpr)
							if !selOK || selExpr.Sel.Name != "NewNamespace" {
								continue
>>>>>>> f728b235
							}
							version, params := analyseNewNamespace(v)
							if rootapi.BasePath == "" && version != "" {
								rootapi.BasePath = version
							}
							for _, p := range params {
								switch pp := p.(type) {
								case *ast.CallExpr:
									var controllerName string
									if selname := pp.Fun.(*ast.SelectorExpr).Sel.String(); selname == "NSNamespace" {
										s, params := analyseNewNamespace(pp)
										for _, sp := range params {
											switch pp := sp.(type) {
											case *ast.CallExpr:
												if pp.Fun.(*ast.SelectorExpr).Sel.String() == "NSInclude" {
													controllerName = analyseNSInclude(s, pp)
													if v, ok := controllerComments[controllerName]; ok {
														rootapi.Tags = append(rootapi.Tags, swagger.Tag{
															Name:        strings.Trim(s, "/"),
															Description: v,
														})
													}
												}
											}
										}
									} else if selname == "NSInclude" {
										controllerName = analyseNSInclude("", pp)
										if v, ok := controllerComments[controllerName]; ok {
											rootapi.Tags = append(rootapi.Tags, swagger.Tag{
												Name:        controllerName, // if the NSInclude has no prefix, we use the controllername as the tag
												Description: v,
											})
										}
									}
								}
							}
						}

					}
				}
			}
		}
	}
	os.Mkdir(path.Join(curpath, "swagger"), 0755)
	fd, err := os.Create(path.Join(curpath, "swagger", "swagger.json"))
	if err != nil {
		panic(err)
	}
	fdyml, err := os.Create(path.Join(curpath, "swagger", "swagger.yml"))
	if err != nil {
		panic(err)
	}
	defer fdyml.Close()
	defer fd.Close()
	dt, err := json.MarshalIndent(rootapi, "", "    ")
	dtyml, erryml := yaml.Marshal(rootapi)
	if err != nil || erryml != nil {
		panic(err)
	}
	_, err = fd.Write(dt)
	_, erryml = fdyml.Write(dtyml)
	if err != nil || erryml != nil {
		panic(err)
	}
}

// analyseNewNamespace returns version and the others params
func analyseNewNamespace(ce *ast.CallExpr) (first string, others []ast.Expr) {
	for i, p := range ce.Args {
		if i == 0 {
			switch pp := p.(type) {
			case *ast.BasicLit:
				first = strings.Trim(pp.Value, `"`)
			}
			continue
		}
		others = append(others, p)
	}
	return
}

func analyseNSInclude(baseurl string, ce *ast.CallExpr) string {
	cname := ""
	for _, p := range ce.Args {
		var x *ast.SelectorExpr
		var p1 interface{} = p
		if ident, ok := p1.(*ast.Ident); ok {
			if assign, ok := ident.Obj.Decl.(*ast.AssignStmt); ok {
				if len(assign.Rhs) > 0 {
					p1 = assign.Rhs[0].(*ast.UnaryExpr)
				}
			}
		}
		if _, ok := p1.(*ast.UnaryExpr); ok {
			x = p1.(*ast.UnaryExpr).X.(*ast.CompositeLit).Type.(*ast.SelectorExpr)
		} else {
			beeLogger.Log.Warnf("Couldn't determine type\n")
			continue
		}
		if v, ok := importlist[fmt.Sprint(x.X)]; ok {
			cname = v + x.Sel.Name
		}
		if apis, ok := controllerList[cname]; ok {
			for rt, item := range apis {
				tag := cname
				if baseurl != "" {
					rt = baseurl + rt
					tag = strings.Trim(baseurl, "/")
				}
				if item.Get != nil {
					item.Get.Tags = []string{tag}
				}
				if item.Post != nil {
					item.Post.Tags = []string{tag}
				}
				if item.Put != nil {
					item.Put.Tags = []string{tag}
				}
				if item.Patch != nil {
					item.Patch.Tags = []string{tag}
				}
				if item.Head != nil {
					item.Head.Tags = []string{tag}
				}
				if item.Delete != nil {
					item.Delete.Tags = []string{tag}
				}
				if item.Options != nil {
					item.Options.Tags = []string{tag}
				}
				if len(rootapi.Paths) == 0 {
					rootapi.Paths = make(map[string]*swagger.Item)
				}
				rt = urlReplace(rt)
				rootapi.Paths[rt] = item
			}
		}
	}
	return cname
}

func analyseControllerPkg(vendorPath, localName, pkgpath string) {
	pkgpath = strings.Trim(pkgpath, "\"")
	if isSystemPackage(pkgpath) {
		return
	}
	if pkgpath == "github.com/astaxie/beego" {
		return
	}
	if localName != "" {
		importlist[localName] = pkgpath
	} else {
		pps := strings.Split(pkgpath, "/")
		importlist[pps[len(pps)-1]] = pkgpath
	}
	gopaths := bu.GetGOPATHs()
	if len(gopaths) == 0 {
		beeLogger.Log.Fatal("GOPATH environment variable is not set or empty")
	}
	pkgRealpath := ""

	wg, _ := filepath.EvalSymlinks(filepath.Join(vendorPath, pkgpath))
	if utils.FileExists(wg) {
		pkgRealpath = wg
	} else {
		wgopath := gopaths
		for _, wg := range wgopath {
			wg, _ = filepath.EvalSymlinks(filepath.Join(wg, "src", pkgpath))
			if utils.FileExists(wg) {
				pkgRealpath = wg
				break
			}
		}
	}
	if pkgRealpath != "" {
		if _, ok := pkgCache[pkgpath]; ok {
			return
		}
		pkgCache[pkgpath] = struct{}{}
	} else {
		beeLogger.Log.Fatalf("Package '%s' does not exist in the GOPATH or vendor path", pkgpath)
	}

	fileSet := token.NewFileSet()
	astPkg, err := parser.ParseDir(fileSet, pkgRealpath, func(info os.FileInfo) bool {
		name := info.Name()
		return !info.IsDir() && !strings.HasPrefix(name, ".") && strings.HasSuffix(name, ".go")
	}, parser.ParseComments)
	if err != nil {
		beeLogger.Log.Fatalf("Error while parsing dir at '%s': %s", pkgpath, err)
	}
	for _, pkg := range astPkg {
		for _, fl := range pkg.Files {
			for _, v := range fl.Imports {
				for _, v1 := range gopaths {
					parsePackageFromDir(filepath.Join(v1+"/src/", strings.Trim(v.Path.Value, "\"")))
				}
			}
			for _, d := range fl.Decls {
				switch specDecl := d.(type) {
				case *ast.FuncDecl:
					if specDecl.Recv != nil && len(specDecl.Recv.List) > 0 {
						if t, ok := specDecl.Recv.List[0].Type.(*ast.StarExpr); ok {
							// Parse controller method
							parserComments(specDecl, fmt.Sprint(t.X), pkgpath)
						}
					}
				case *ast.GenDecl:
					if specDecl.Tok == token.TYPE {
						for _, s := range specDecl.Specs {
							switch tp := s.(*ast.TypeSpec).Type.(type) {
							case *ast.StructType:
								_ = tp.Struct
								// Parse controller definition comments
								if strings.TrimSpace(specDecl.Doc.Text()) != "" {
									controllerComments[pkgpath+s.(*ast.TypeSpec).Name.String()] = specDecl.Doc.Text()
								}
							}
						}
					}
				}
			}
		}
	}
}

func isSystemPackage(pkgpath string) bool {
	goroot := os.Getenv("GOROOT")
	if goroot == "" {
		goroot = runtime.GOROOT()
	}
	if goroot == "" {
		beeLogger.Log.Fatalf("GOROOT environment variable is not set or empty")
	}

	wg, _ := filepath.EvalSymlinks(filepath.Join(goroot, "src", "pkg", pkgpath))
	if utils.FileExists(wg) {
		return true
	}

	//TODO(zh):support go1.4
	wg, _ = filepath.EvalSymlinks(filepath.Join(goroot, "src", pkgpath))
	return utils.FileExists(wg)
}

func peekNextSplitString(ss string) (s string, spacePos int) {
	spacePos = strings.IndexFunc(ss, unicode.IsSpace)
	if spacePos < 0 {
		s = ss
		spacePos = len(ss)
	} else {
		s = strings.TrimSpace(ss[:spacePos])
	}
	return
}

// parse the func comments
func parserComments(f *ast.FuncDecl, controllerName, pkgpath string) error {
	var routerPath string
	var HTTPMethod string
	opts := swagger.Operation{
		Responses: make(map[string]swagger.Response),
	}
	funcName := f.Name.String()
	comments := f.Doc
	funcParamMap := buildParamMap(f.Type.Params)
	//TODO: resultMap := buildParamMap(f.Type.Results)
	if comments != nil && comments.List != nil {
		for _, c := range comments.List {
			t := strings.TrimSpace(strings.TrimLeft(c.Text, "//"))
			if strings.HasPrefix(t, "@router") {
				elements := strings.TrimSpace(t[len("@router"):])
				e1 := strings.SplitN(elements, " ", 2)
				if len(e1) < 1 {
					return errors.New("you should has router infomation")
				}
				routerPath = e1[0]
				if len(e1) == 2 && e1[1] != "" {
					e1 = strings.SplitN(e1[1], " ", 2)
					HTTPMethod = strings.ToUpper(strings.Trim(e1[0], "[]"))
				} else {
					HTTPMethod = "GET"
				}
			} else if strings.HasPrefix(t, "@Title") {
				opts.OperationID = controllerName + "." + strings.TrimSpace(t[len("@Title"):])
			} else if strings.HasPrefix(t, "@Description") {
				opts.Description = strings.TrimSpace(t[len("@Description"):])
			} else if strings.HasPrefix(t, "@Summary") {
				opts.Summary = strings.TrimSpace(t[len("@Summary"):])
			} else if strings.HasPrefix(t, "@Success") {
				ss := strings.TrimSpace(t[len("@Success"):])
				rs := swagger.Response{}
				respCode, pos := peekNextSplitString(ss)
				ss = strings.TrimSpace(ss[pos:])
				respType, pos := peekNextSplitString(ss)
				if respType == "{object}" || respType == "{array}" {
					isArray := respType == "{array}"
					ss = strings.TrimSpace(ss[pos:])
					schemaName, pos := peekNextSplitString(ss)
					if schemaName == "" {
						beeLogger.Log.Fatalf("[%s.%s] Schema must follow {object} or {array}", controllerName, funcName)
					}
					if strings.HasPrefix(schemaName, "[]") {
						schemaName = schemaName[2:]
						isArray = true
					}
					schema := swagger.Schema{}
					if sType, ok := basicTypes[schemaName]; ok {
						typeFormat := strings.Split(sType, ":")
						schema.Type = typeFormat[0]
						schema.Format = typeFormat[1]
					} else {
						m, mod, realTypes := getModel(schemaName)
						if mod.Type != "object" {
							if sType, ok := basicTypes[mod.Type]; ok {
								typeFormat := strings.Split(sType, ":")
								schema.Type = typeFormat[0]
								schema.Format = typeFormat[1]
							}
						} else {
							schema.Ref = "#/definitions/" + m
							if _, ok := modelsList[pkgpath+controllerName]; !ok {
								modelsList[pkgpath+controllerName] = make(map[string]swagger.Schema)
							}
							modelsList[pkgpath+controllerName][schemaName] = mod
							appendModels(pkgpath, controllerName, realTypes)
						}
					}
					if isArray {
						rs.Schema = &swagger.Schema{
							Type:  "array",
							Items: &schema,
						}
					} else {
						rs.Schema = &schema
					}
					rs.Description = strings.TrimSpace(ss[pos:])
				} else {
					rs.Description = strings.TrimSpace(ss)
				}
				opts.Responses[respCode] = rs
			} else if strings.HasPrefix(t, "@Param") {
				para := swagger.Parameter{}
				p := getparams(strings.TrimSpace(t[len("@Param "):]))
				if len(p) < 4 {
					beeLogger.Log.Fatal(controllerName + "_" + funcName + "'s comments @Param should have at least 4 params")
				}
				paramNames := strings.SplitN(p[0], "=>", 2)
				para.Name = paramNames[0]
				funcParamName := para.Name
				if len(paramNames) > 1 {
					funcParamName = paramNames[1]
				}
				paramType, ok := funcParamMap[funcParamName]
				if ok {
					delete(funcParamMap, funcParamName)
				}

				switch p[1] {
				case "query":
					fallthrough
				case "header":
					fallthrough
				case "path":
					fallthrough
				case "formData":
					fallthrough
				case "body":
					break
				default:
					beeLogger.Log.Warnf("[%s.%s] Unknown param location: %s. Possible values are `query`, `header`, `path`, `formData` or `body`.\n", controllerName, funcName, p[1])
				}
				para.In = p[1]
				pp := strings.Split(p[2], ".")
				typ := pp[len(pp)-1]
				if len(pp) >= 2 {
					isArray := false
					if p[1] == "body" && strings.HasPrefix(p[2], "[]") {
						p[2] = p[2][2:]
						isArray = true
					}
					m, mod, realTypes := getModel(p[2])
<<<<<<< HEAD
					//TODO:这里可能还要对解析的参数进行处理
					para.Schema = &swagger.Schema{
						Ref: "#/definitions/" + m,
=======
					if isArray {
						para.Schema = &swagger.Schema{
							Type: "array",
							Items: &swagger.Schema{
								Ref: "#/definitions/" + m,
							},
						}
					} else {
						para.Schema = &swagger.Schema{
							Ref: "#/definitions/" + m,
						}
>>>>>>> f728b235
					}

					if _, ok := modelsList[pkgpath+controllerName]; !ok {
						modelsList[pkgpath+controllerName] = make(map[string]swagger.Schema)
					}
					modelsList[pkgpath+controllerName][typ] = mod
					appendModels(pkgpath, controllerName, realTypes)
				} else {
					if typ == "auto" {
						typ = paramType
					}
					setParamType(&para, typ, pkgpath, controllerName)
				}
				switch len(p) {
				case 5:
					para.Required, _ = strconv.ParseBool(p[3])
					para.Description = strings.Trim(p[4], `" `)
				case 6:
					para.Default = str2RealType(p[3], para.Type)
					para.Required, _ = strconv.ParseBool(p[4])
					para.Description = strings.Trim(p[5], `" `)
				default:
					para.Description = strings.Trim(p[3], `" `)
				}
				opts.Parameters = append(opts.Parameters, para)
			} else if strings.HasPrefix(t, "@Failure") {
				rs := swagger.Response{}
				st := strings.TrimSpace(t[len("@Failure"):])
				var cd []rune
				var start bool
				for i, s := range st {
					if unicode.IsSpace(s) {
						if start {
							rs.Description = strings.TrimSpace(st[i+1:])
							break
						} else {
							continue
						}
					}
					start = true
					cd = append(cd, s)
				}
				opts.Responses[string(cd)] = rs
			} else if strings.HasPrefix(t, "@Deprecated") {
				opts.Deprecated, _ = strconv.ParseBool(strings.TrimSpace(t[len("@Deprecated"):]))
			} else if strings.HasPrefix(t, "@Accept") {
				accepts := strings.Split(strings.TrimSpace(strings.TrimSpace(t[len("@Accept"):])), ",")
				for _, a := range accepts {
					switch a {
					case "json":
						opts.Consumes = append(opts.Consumes, ajson)
						opts.Produces = append(opts.Produces, ajson)
					case "xml":
						opts.Consumes = append(opts.Consumes, axml)
						opts.Produces = append(opts.Produces, axml)
					case "plain":
						opts.Consumes = append(opts.Consumes, aplain)
						opts.Produces = append(opts.Produces, aplain)
					case "html":
						opts.Consumes = append(opts.Consumes, ahtml)
						opts.Produces = append(opts.Produces, ahtml)
					case "form":
						opts.Consumes = append(opts.Consumes, aform)
					}
				}
			} else if strings.HasPrefix(t, "@Security") {
				if len(opts.Security) == 0 {
					opts.Security = make([]map[string][]string, 0)
				}
				opts.Security = append(opts.Security, getSecurity(t))
			}
		}
	}

	if routerPath != "" {
		//Go over function parameters which were not mapped and create swagger params for them
		for name, typ := range funcParamMap {
			para := swagger.Parameter{}
			para.Name = name
			setParamType(&para, typ, pkgpath, controllerName)
			if paramInPath(name, routerPath) {
				para.In = "path"
			} else {
				para.In = "query"
			}
			opts.Parameters = append(opts.Parameters, para)
		}

		var item *swagger.Item
		if itemList, ok := controllerList[pkgpath+controllerName]; ok {
			if it, ok := itemList[routerPath]; !ok {
				item = &swagger.Item{}
			} else {
				item = it
			}
		} else {
			controllerList[pkgpath+controllerName] = make(map[string]*swagger.Item)
			item = &swagger.Item{}
		}
		for _, hm := range strings.Split(HTTPMethod, ",") {
			switch hm {
			case "GET":
				item.Get = &opts
			case "POST":
				item.Post = &opts
			case "PUT":
				item.Put = &opts
			case "PATCH":
				item.Patch = &opts
			case "DELETE":
				item.Delete = &opts
			case "HEAD":
				item.Head = &opts
			case "OPTIONS":
				item.Options = &opts
			}
		}
		controllerList[pkgpath+controllerName][routerPath] = item
	}
	return nil
}

func setParamType(para *swagger.Parameter, typ string, pkgpath, controllerName string) {
	isArray := false
	paraType := ""
	paraFormat := ""

	if strings.HasPrefix(typ, "[]") {
		typ = typ[2:]
		isArray = true
	}
	if typ == "string" || typ == "number" || typ == "integer" || typ == "boolean" ||
		typ == "array" || typ == "file" {
		paraType = typ
	} else if sType, ok := basicTypes[typ]; ok {
		typeFormat := strings.Split(sType, ":")
		paraType = typeFormat[0]
		paraFormat = typeFormat[1]
	} else {
		m, mod, realTypes := getModel(typ)
		fmt.Printf("类型:%s\n", mod.Type)
		if mod.Type != "object" {
			if sType, ok := basicTypes[mod.Type]; ok {
				typeFormat := strings.Split(sType, ":")
				paraType = typeFormat[0]
				paraFormat = typeFormat[1]
			}
		} else {
			para.Schema = &swagger.Schema{
				Ref: "#/definitions/" + m,
			}
			if _, ok := modelsList[pkgpath+controllerName]; !ok {
				modelsList[pkgpath+controllerName] = make(map[string]swagger.Schema)
			}
			modelsList[pkgpath+controllerName][typ] = mod
			appendModels(pkgpath, controllerName, realTypes)
		}
	}
	if isArray {
		if para.In == "body" {
			para.Schema = &swagger.Schema{
				Type: "array",
				Items: &swagger.Schema{
					Type:   paraType,
					Format: paraFormat,
				},
			}
		} else {
			para.Type = "array"
			para.Items = &swagger.ParameterItems{
				Type:   paraType,
				Format: paraFormat,
			}
		}
	} else {
		para.Type = paraType
		para.Format = paraFormat
	}

}

func paramInPath(name, route string) bool {
	return strings.HasSuffix(route, ":"+name) ||
		strings.Contains(route, ":"+name+"/")
}

func getFunctionParamType(t ast.Expr) string {
	switch paramType := t.(type) {
	case *ast.Ident:
		return paramType.Name
		// case *ast.Ellipsis:
		// 	result := getFunctionParamType(paramType.Elt)
		// 	result.array = true
		// 	return result
	case *ast.ArrayType:
		return "[]" + getFunctionParamType(paramType.Elt)
	case *ast.StarExpr:
		return getFunctionParamType(paramType.X)
	case *ast.SelectorExpr:
		return getFunctionParamType(paramType.X) + "." + paramType.Sel.Name
	default:
		return ""

	}
}

func buildParamMap(list *ast.FieldList) map[string]string {
	i := 0
	result := map[string]string{}
	if list != nil {
		funcParams := list.List
		for _, fparam := range funcParams {
			param := getFunctionParamType(fparam.Type)
			var paramName string
			if len(fparam.Names) > 0 {
				paramName = fparam.Names[0].Name
			} else {
				paramName = fmt.Sprint(i)
				i++
			}
			result[paramName] = param
		}
	}
	return result
}

// analisys params return []string
// @Param	query		form	 string	true		"The email for login"
// [query form string true "The email for login"]
func getparams(str string) []string {
	var s []rune
	var j int
	var start bool
	var r []string
	var quoted int8
	for _, c := range str {
		if unicode.IsSpace(c) && quoted == 0 {
			if !start {
				continue
			} else {
				start = false
				j++
				r = append(r, string(s))
				s = make([]rune, 0)
				continue
			}
		}

		start = true
		if c == '"' {
			quoted ^= 1
			continue
		}
		s = append(s, c)
	}
	if len(s) > 0 {
		r = append(r, string(s))
	}
	return r
}

func getModel(str string) (objectname string, m swagger.Schema, realTypes []string) {
	strs := strings.Split(str, ".")
	objectname = strs[len(strs)-1]
	packageName := ""
	m.Type = "object"
	for _, pkg := range astPkgs {
		if strs[0] == pkg.Name {
			for _, fl := range pkg.Files {
				for k, d := range fl.Scope.Objects {
					if d.Kind == ast.Typ {
						if k != objectname {
							continue
						}
						packageName = pkg.Name
						parseObject(d, k, &m, &realTypes, astPkgs, pkg.Name)
						if m.Type != "object" { //如果不是object退出
							return
						}
					}
				}
			}
		}
	}
	if m.Title == "" {
		beeLogger.Log.Warnf("Cannot find the object: %s", str)
		// TODO remove when all type have been supported
		//os.Exit(1)
	}
	if len(rootapi.Definitions) == 0 {
		rootapi.Definitions = make(map[string]swagger.Schema)
	}
	objectname = packageName + "." + objectname
	rootapi.Definitions[objectname] = m
	return
}

func parseObject(d *ast.Object, k string, m *swagger.Schema, realTypes *[]string, astPkgs []*ast.Package, packageName string) {
	ts, ok := d.Decl.(*ast.TypeSpec)
	if !ok {
		beeLogger.Log.Fatalf("Unknown type without TypeSec: %v\n", d)
	}
	// TODO support other types, such as `ArrayType`, `MapType`, `InterfaceType` etc...
<<<<<<< HEAD
	st, ok := ts.Type.(*ast.StructType)
	if !ok {
		m.Title = fmt.Sprintf("%v", reflect.ValueOf(ts.Type))
		m.Type = fmt.Sprintf("%v", reflect.ValueOf(ts.Type))
		return
=======
	switch t := ts.Type.(type) {
	case *ast.ArrayType:
		m.Title = k
		m.Type = "array"
		if isBasicType(fmt.Sprint(t.Elt)) {
			typeFormat := strings.Split(basicTypes[fmt.Sprint(t.Elt)], ":")
			m.Format = typeFormat[0]
		} else {
			objectName := packageName + "." + fmt.Sprint(t.Elt)
			if _, ok := rootapi.Definitions[objectName]; !ok {
				objectName, _, _ = getModel(objectName)
			}
			m.Items = &swagger.Schema{
				Ref: "#/definitions/" + objectName,
			}
		}
	case *ast.Ident:
		parseIdent(t, k, m, astPkgs)
	case *ast.StructType:
		parseStruct(t, k, m, realTypes, astPkgs, packageName)
	}
}

// parse as enum, in the package, find out all consts with the same type
func parseIdent(st *ast.Ident, k string, m *swagger.Schema, astPkgs []*ast.Package) {
	m.Title = k
	basicType := fmt.Sprint(st)
	if object, isStdLibObject := stdlibObject[basicType]; isStdLibObject {
		basicType = object
	}
	if k, ok := basicTypes[basicType]; ok {
		typeFormat := strings.Split(k, ":")
		m.Type = typeFormat[0]
		m.Format = typeFormat[1]
	}
	enums := make(map[int]string)
	enumValues := make(map[int]interface{})
	for _, pkg := range astPkgs {
		for _, fl := range pkg.Files {
			for _, obj := range fl.Scope.Objects {
				if obj.Kind == ast.Con {
					vs, ok := obj.Decl.(*ast.ValueSpec)
					if !ok {
						beeLogger.Log.Fatalf("Unknown type without ValueSpec: %v\n", vs)
					}

					ti, ok := vs.Type.(*ast.Ident)
					if !ok {
						// TODO type inference, iota not support yet
						continue
					}
					// Only add the enums that are defined by the current identifier
					if ti.Name != k {
						continue
					}

					// For all names and values, aggregate them by it's position so that we can sort them later.
					for i, val := range vs.Values {
						v, ok := val.(*ast.BasicLit)
						if !ok {
							beeLogger.Log.Warnf("Unknown type without BasicLit: %v\n", v)
							continue
						}
						enums[int(val.Pos())] = fmt.Sprintf("%s = %s", vs.Names[i].Name, v.Value)
						switch v.Kind {
						case token.INT:
							vv, err := strconv.Atoi(v.Value)
							if err != nil {
								beeLogger.Log.Warnf("Unknown type with BasicLit to int: %v\n", v.Value)
								continue
							}
							enumValues[int(val.Pos())] = vv
						case token.FLOAT:
							vv, err := strconv.ParseFloat(v.Value, 64)
							if err != nil {
								beeLogger.Log.Warnf("Unknown type with BasicLit to int: %v\n", v.Value)
								continue
							}
							enumValues[int(val.Pos())] = vv
						default:
							enumValues[int(val.Pos())] = strings.Trim(v.Value, `"`)
						}

					}
				}
			}
		}
	}
	// Sort the enums by position
	if len(enums) > 0 {
		var keys []int
		for k := range enums {
			keys = append(keys, k)
		}
		sort.Ints(keys)
		for _, k := range keys {
			m.Enum = append(m.Enum, enums[k])
		}
		// Automatically use the first enum value as the example.
		m.Example = enumValues[keys[0]]
>>>>>>> f728b235
	}

}

func parseStruct(st *ast.StructType, k string, m *swagger.Schema, realTypes *[]string, astPkgs []*ast.Package, packageName string) {
	m.Title = k
	if st.Fields.List != nil {
		m.Properties = make(map[string]swagger.Propertie)
		for _, field := range st.Fields.List {
			isSlice, realType, sType := typeAnalyser(field)
			if (isSlice && isBasicType(realType)) || sType == "object" {
				if len(strings.Split(realType, " ")) > 1 {
					realType = strings.Replace(realType, " ", ".", -1)
					realType = strings.Replace(realType, "&", "", -1)
					realType = strings.Replace(realType, "{", "", -1)
					realType = strings.Replace(realType, "}", "", -1)
				} else {
					realType = packageName + "." + realType
				}
			}
			*realTypes = append(*realTypes, realType)
			mp := swagger.Propertie{}
			isObject := false
			if isSlice {
				mp.Type = "array"
				if sType, ok := basicTypes[(strings.Replace(realType, "[]", "", -1))]; ok {
					typeFormat := strings.Split(sType, ":")
					mp.Items = &swagger.Propertie{
						Type:   typeFormat[0],
						Format: typeFormat[1],
					}
				} else {
					mp.Items = &swagger.Propertie{
						Ref: "#/definitions/" + realType,
					}
				}
			} else {
				if sType == "object" {
					isObject = true
					mp.Ref = "#/definitions/" + realType
				} else if isBasicType(realType) {
					typeFormat := strings.Split(sType, ":")
					mp.Type = typeFormat[0]
					mp.Format = typeFormat[1]
				} else if realType == "map" {
					typeFormat := strings.Split(sType, ":")
					mp.AdditionalProperties = &swagger.Propertie{
						Type:   typeFormat[0],
						Format: typeFormat[1],
					}
				}
			}
			if field.Names != nil {

				// set property name as field name
				var name = field.Names[0].Name

				// if no tag skip tag processing
				if field.Tag == nil {
					m.Properties[name] = mp
					continue
				}

				var tagValues []string

				stag := reflect.StructTag(strings.Trim(field.Tag.Value, "`"))

				defaultValue := stag.Get("doc")
				if defaultValue != "" {
					r, _ := regexp.Compile(`default\((.*)\)`)
					if r.MatchString(defaultValue) {
						res := r.FindStringSubmatch(defaultValue)
						mp.Default = str2RealType(res[1], realType)

					} else {
						beeLogger.Log.Warnf("Invalid default value: %s", defaultValue)
					}
				}

				tag := stag.Get("json")

				if tag != "" {
					tagValues = strings.Split(tag, ",")
				}

				// dont add property if json tag first value is "-"
				if len(tagValues) == 0 || tagValues[0] != "-" {

					// set property name to the left most json tag value only if is not omitempty
					if len(tagValues) > 0 && tagValues[0] != "omitempty" {
						name = tagValues[0]
					}

					if thrifttag := stag.Get("thrift"); thrifttag != "" {
						ts := strings.Split(thrifttag, ",")
						if ts[0] != "" {
							name = ts[0]
						}
					}
					if required := stag.Get("required"); required != "" {
						m.Required = append(m.Required, name)
					}
					if desc := stag.Get("description"); desc != "" {
						mp.Description = desc
					}

					if example := stag.Get("example"); example != "" && !isObject && !isSlice {
						mp.Example = str2RealType(example, realType)
					}

					m.Properties[name] = mp
				}
				if ignore := stag.Get("ignore"); ignore != "" {
					continue
				}
			} else {
<<<<<<< HEAD
				for _, pkg := range astPkgs {
					for _, fl := range pkg.Files {
						for nameOfObj, obj := range fl.Scope.Objects {
							if obj.Name == fmt.Sprint(field.Type) {
								nameOfObj = fmt.Sprintf("%s.%s",pkg.Name,nameOfObj)
								//m.Properties[obj.Name] = swagger.Propertie{
								//	Ref: "#/definitions/" + nameOfObj,
								//}
								m1,ok := rootapi.Definitions[nameOfObj]
								if !ok {
									_,m1,_ = getModel(nameOfObj)
								}
								if len(m1.Properties) > 0 {
									for k,v := range m1.Properties {
										m.Properties[k]=v
									}
=======
				// only parse case of when embedded field is TypeName
				// cases of *TypeName and Interface are not handled, maybe useless for swagger spec
				tag := ""
				if field.Tag != nil {
					stag := reflect.StructTag(strings.Trim(field.Tag.Value, "`"))
					tag = stag.Get("json")
				}

				if tag != "" {
					tagValues := strings.Split(tag, ",")
					if tagValues[0] == "-" {
						//if json tag is "-", omit
						continue
					} else {
						//if json tag is "something", output: something #definition/pkgname.Type
						m.Properties[tagValues[0]] = mp
						continue
					}
				} else {
					//if no json tag, expand all fields of the type here
					nm := &swagger.Schema{}
					for _, pkg := range astPkgs {
						for _, fl := range pkg.Files {
							for nameOfObj, obj := range fl.Scope.Objects {
								if obj.Name == fmt.Sprint(field.Type) {
									parseObject(obj, nameOfObj, nm, realTypes, astPkgs, pkg.Name)
>>>>>>> f728b235
								}
							}
						}
					}
					for name, p := range nm.Properties {
						m.Properties[name] = p
					}
					continue
				}
			}
		}
	}
}

func typeAnalyser(f *ast.Field) (isSlice bool, realType, swaggerType string) {
	if arr, ok := f.Type.(*ast.ArrayType); ok {
		if isBasicType(fmt.Sprint(arr.Elt)) {
			return true, fmt.Sprintf("[]%v", arr.Elt), basicTypes[fmt.Sprint(arr.Elt)]
		}
		if mp, ok := arr.Elt.(*ast.MapType); ok {
			return false, fmt.Sprintf("map[%v][%v]", mp.Key, mp.Value), "object"
		}
		if star, ok := arr.Elt.(*ast.StarExpr); ok {
			return true, fmt.Sprint(star.X), "object"
		}
		return true, fmt.Sprint(arr.Elt), "object"
	}
	switch t := f.Type.(type) {
	case *ast.StarExpr:
		basicType := fmt.Sprint(t.X)
		if object, isStdLibObject := stdlibObject[basicType]; isStdLibObject {
			basicType = object
		}
		if k, ok := basicTypes[basicType]; ok {
			return false, basicType, k
		}
		return false, basicType, "object"
	case *ast.MapType:
		val := fmt.Sprintf("%v", t.Value)
		if isBasicType(val) {
			return false, "map", basicTypes[val]
		}
		return false, val, "object"
	}
	basicType := fmt.Sprint(f.Type)
	if v, ok := f.Type.(*ast.SelectorExpr); ok {
		//对象解析
		basicType = fmt.Sprintf("%s.%s", v.X, v.Sel.Name)
		_, m, _ := getModel(basicType)
		if m.Type != "object" {
			basicType = m.Type
		}
	}
	if object, isStdLibObject := stdlibObject[basicType]; isStdLibObject {
		basicType = object
	}
	if k, ok := basicTypes[basicType]; ok {
		return false, basicType, k
	}
	return false, basicType, "object"
}

func isBasicType(Type string) bool {
	if _, ok := basicTypes[Type]; ok {
		return true
	}
	return false
}

// append models
func appendModels(pkgpath, controllerName string, realTypes []string) {
	for _, realType := range realTypes {
		if realType != "" && !isBasicType(strings.TrimLeft(realType, "[]")) &&
			!strings.HasPrefix(realType, "map") && !strings.HasPrefix(realType, "&") {
			if _, ok := modelsList[pkgpath+controllerName][realType]; ok {
				continue
			}
			_, mod, newRealTypes := getModel(realType)
			if mod.Type != "object" {
				continue
			}
			modelsList[pkgpath+controllerName][realType] = mod
			appendModels(pkgpath, controllerName, newRealTypes)
		}
	}
}

func getSecurity(t string) (security map[string][]string) {
	security = make(map[string][]string)
	p := getparams(strings.TrimSpace(t[len("@Security"):]))
	if len(p) == 0 {
		beeLogger.Log.Fatalf("No params for security specified\n")
	}
	security[p[0]] = make([]string, 0)
	for i := 1; i < len(p); i++ {
		security[p[0]] = append(security[p[0]], p[i])
	}
	return
}

func urlReplace(src string) string {
	pt := strings.Split(src, "/")
	for i, p := range pt {
		if len(p) > 0 {
			if p[0] == ':' {
				pt[i] = "{" + p[1:] + "}"
			} else if p[0] == '?' && p[1] == ':' {
				pt[i] = "{" + p[2:] + "}"
			}

			if pt[i][0] == '{' && strings.Contains(pt[i], ":") {
				pt[i] = pt[i][:strings.Index(pt[i], ":")] + "}"
			} else if pt[i][0] == '{' && strings.Contains(pt[i], "(") {
				pt[i] = pt[i][:strings.Index(pt[i], "(")] + "}"
			}
		}
	}
	return strings.Join(pt, "/")
}

func str2RealType(s string, typ string) interface{} {
	var err error
	var ret interface{}

	switch typ {
	case "int", "int64", "int32", "int16", "int8":
		ret, err = strconv.Atoi(s)
	case "uint", "uint64", "uint32", "uint16", "uint8":
		ret, err = strconv.ParseUint(s, 10, 0)
	case "bool":
		ret, err = strconv.ParseBool(s)
	case "float64":
		ret, err = strconv.ParseFloat(s, 64)
	case "float32":
		ret, err = strconv.ParseFloat(s, 32)
	default:
		return s
	}

	if err != nil {
		beeLogger.Log.Warnf("Invalid default value type '%s': %s", typ, s)
		return s
	}

	return ret
}<|MERGE_RESOLUTION|>--- conflicted
+++ resolved
@@ -27,7 +27,6 @@
 	"reflect"
 	"regexp"
 	"runtime"
-	"sort"
 	"strconv"
 	"strings"
 	"unicode"
@@ -38,6 +37,7 @@
 	"github.com/astaxie/beego/utils"
 	"github.com/beego/bee/logger"
 	bu "github.com/beego/bee/utils"
+	"sort"
 )
 
 const (
@@ -78,7 +78,7 @@
 	"byte":       "string:byte",
 	"rune":       "string:byte",
 	// builtin golang objects
-	"time.Time": "string:datetime",
+	"time.Time": "string:string",
 }
 
 var stdlibObject = map[string]string{
@@ -94,7 +94,6 @@
 	astPkgs = make([]*ast.Package, 0)
 }
 
-// ParsePackagesFromDir parses packages from a given directory
 func ParsePackagesFromDir(dirpath string) {
 	c := make(chan error)
 
@@ -107,12 +106,11 @@
 				return nil
 			}
 
-			// skip folder if it's a 'vendor' folder within dirpath or its child,
-			// all 'tests' folders and dot folders wihin dirpath
-			d, _ := filepath.Rel(dirpath, fpath)
-			if !(d == "vendor" || strings.HasPrefix(d, "vendor"+string(os.PathSeparator))) &&
+			// 7 is length of 'vendor' (6) + length of file path separator (1)
+			// so we skip dir 'vendor' which is directly under dirpath
+			if !(len(fpath) == len(dirpath)+7 && strings.HasSuffix(fpath, "vendor")) &&
 				!strings.Contains(fpath, "tests") &&
-				!(d[0] == '.') {
+				!(len(fpath) > len(dirpath) && fpath[len(dirpath)+1] == '.') {
 				err = parsePackageFromDir(fpath)
 				if err != nil {
 					// Send the error to through the channel and continue walking
@@ -147,7 +145,6 @@
 	return nil
 }
 
-// GenerateDocs generates documentations for a given path.
 func GenerateDocs(curpath string) {
 	fset := token.NewFileSet()
 
@@ -265,25 +262,9 @@
 				case *ast.AssignStmt:
 					for _, l := range stmt.Rhs {
 						if v, ok := l.(*ast.CallExpr); ok {
-<<<<<<< HEAD
 							// Analyse NewNamespace, it will return version and the subfunction
-							//if selName := v.Fun.(*ast.SelectorExpr).Sel.String(); selName != "NewNamespace" {
-							//	continue
-							//}
-							if sel, ok := v.Fun.(*ast.SelectorExpr); ok {
-								if sel.Sel.String() != "NewNamespace" {
-									continue
-								}
-							} else if ident, ok := v.Fun.(*ast.Ident); ok {
-								if ident.String() != "NewNamespace" {
-									continue
-								}
-=======
-							// Analyze NewNamespace, it will return version and the subfunction
-							selExpr, selOK := v.Fun.(*ast.SelectorExpr)
-							if !selOK || selExpr.Sel.Name != "NewNamespace" {
+							if selName := v.Fun.(*ast.SelectorExpr).Sel.String(); selName != "NewNamespace" {
 								continue
->>>>>>> f728b235
 							}
 							version, params := analyseNewNamespace(v)
 							if rootapi.BasePath == "" && version != "" {
@@ -368,21 +349,7 @@
 func analyseNSInclude(baseurl string, ce *ast.CallExpr) string {
 	cname := ""
 	for _, p := range ce.Args {
-		var x *ast.SelectorExpr
-		var p1 interface{} = p
-		if ident, ok := p1.(*ast.Ident); ok {
-			if assign, ok := ident.Obj.Decl.(*ast.AssignStmt); ok {
-				if len(assign.Rhs) > 0 {
-					p1 = assign.Rhs[0].(*ast.UnaryExpr)
-				}
-			}
-		}
-		if _, ok := p1.(*ast.UnaryExpr); ok {
-			x = p1.(*ast.UnaryExpr).X.(*ast.CompositeLit).Type.(*ast.SelectorExpr)
-		} else {
-			beeLogger.Log.Warnf("Couldn't determine type\n")
-			continue
-		}
+		x := p.(*ast.UnaryExpr).X.(*ast.CompositeLit).Type.(*ast.SelectorExpr)
 		if v, ok := importlist[fmt.Sprint(x.X)]; ok {
 			cname = v + x.Sel.Name
 		}
@@ -468,20 +435,15 @@
 	}
 
 	fileSet := token.NewFileSet()
-	astPkg, err := parser.ParseDir(fileSet, pkgRealpath, func(info os.FileInfo) bool {
+	astPkgs, err := parser.ParseDir(fileSet, pkgRealpath, func(info os.FileInfo) bool {
 		name := info.Name()
 		return !info.IsDir() && !strings.HasPrefix(name, ".") && strings.HasSuffix(name, ".go")
 	}, parser.ParseComments)
 	if err != nil {
 		beeLogger.Log.Fatalf("Error while parsing dir at '%s': %s", pkgpath, err)
 	}
-	for _, pkg := range astPkg {
+	for _, pkg := range astPkgs {
 		for _, fl := range pkg.Files {
-			for _, v := range fl.Imports {
-				for _, v1 := range gopaths {
-					parsePackageFromDir(filepath.Join(v1+"/src/", strings.Trim(v.Path.Value, "\"")))
-				}
-			}
 			for _, d := range fl.Decls {
 				switch specDecl := d.(type) {
 				case *ast.FuncDecl:
@@ -597,20 +559,12 @@
 						schema.Format = typeFormat[1]
 					} else {
 						m, mod, realTypes := getModel(schemaName)
-						if mod.Type != "object" {
-							if sType, ok := basicTypes[mod.Type]; ok {
-								typeFormat := strings.Split(sType, ":")
-								schema.Type = typeFormat[0]
-								schema.Format = typeFormat[1]
-							}
-						} else {
-							schema.Ref = "#/definitions/" + m
-							if _, ok := modelsList[pkgpath+controllerName]; !ok {
-								modelsList[pkgpath+controllerName] = make(map[string]swagger.Schema)
-							}
-							modelsList[pkgpath+controllerName][schemaName] = mod
-							appendModels(pkgpath, controllerName, realTypes)
-						}
+						schema.Ref = "#/definitions/" + m
+						if _, ok := modelsList[pkgpath+controllerName]; !ok {
+							modelsList[pkgpath+controllerName] = make(map[string]swagger.Schema)
+						}
+						modelsList[pkgpath+controllerName][schemaName] = mod
+						appendModels(pkgpath, controllerName, realTypes)
 					}
 					if isArray {
 						rs.Schema = &swagger.Schema{
@@ -660,31 +614,10 @@
 				pp := strings.Split(p[2], ".")
 				typ := pp[len(pp)-1]
 				if len(pp) >= 2 {
-					isArray := false
-					if p[1] == "body" && strings.HasPrefix(p[2], "[]") {
-						p[2] = p[2][2:]
-						isArray = true
-					}
 					m, mod, realTypes := getModel(p[2])
-<<<<<<< HEAD
-					//TODO:这里可能还要对解析的参数进行处理
 					para.Schema = &swagger.Schema{
 						Ref: "#/definitions/" + m,
-=======
-					if isArray {
-						para.Schema = &swagger.Schema{
-							Type: "array",
-							Items: &swagger.Schema{
-								Ref: "#/definitions/" + m,
-							},
-						}
-					} else {
-						para.Schema = &swagger.Schema{
-							Ref: "#/definitions/" + m,
-						}
->>>>>>> f728b235
-					}
-
+					}
 					if _, ok := modelsList[pkgpath+controllerName]; !ok {
 						modelsList[pkgpath+controllerName] = make(map[string]swagger.Schema)
 					}
@@ -986,33 +919,32 @@
 		beeLogger.Log.Fatalf("Unknown type without TypeSec: %v\n", d)
 	}
 	// TODO support other types, such as `ArrayType`, `MapType`, `InterfaceType` etc...
-<<<<<<< HEAD
-	st, ok := ts.Type.(*ast.StructType)
+	_, ok = ts.Type.(*ast.StructType)
 	if !ok {
 		m.Title = fmt.Sprintf("%v", reflect.ValueOf(ts.Type))
 		m.Type = fmt.Sprintf("%v", reflect.ValueOf(ts.Type))
 		return
-=======
-	switch t := ts.Type.(type) {
-	case *ast.ArrayType:
-		m.Title = k
-		m.Type = "array"
-		if isBasicType(fmt.Sprint(t.Elt)) {
-			typeFormat := strings.Split(basicTypes[fmt.Sprint(t.Elt)], ":")
-			m.Format = typeFormat[0]
-		} else {
-			objectName := packageName + "." + fmt.Sprint(t.Elt)
-			if _, ok := rootapi.Definitions[objectName]; !ok {
-				objectName, _, _ = getModel(objectName)
-			}
-			m.Items = &swagger.Schema{
-				Ref: "#/definitions/" + objectName,
-			}
-		}
-	case *ast.Ident:
-		parseIdent(t, k, m, astPkgs)
-	case *ast.StructType:
-		parseStruct(t, k, m, realTypes, astPkgs, packageName)
+		switch t := ts.Type.(type) {
+		case *ast.ArrayType:
+			m.Title = k
+			m.Type = "array"
+			if isBasicType(fmt.Sprint(t.Elt)) {
+				typeFormat := strings.Split(basicTypes[fmt.Sprint(t.Elt)], ":")
+				m.Format = typeFormat[0]
+			} else {
+				objectName := packageName + "." + fmt.Sprint(t.Elt)
+				if _, ok := rootapi.Definitions[objectName]; !ok {
+					objectName, _, _ = getModel(objectName)
+				}
+				m.Items = &swagger.Schema{
+					Ref: "#/definitions/" + objectName,
+				}
+			}
+		case *ast.Ident:
+			parseIdent(t, k, m, astPkgs)
+		case *ast.StructType:
+			parseStruct(t, k, m, realTypes, astPkgs, packageName)
+		}
 	}
 }
 
@@ -1093,7 +1025,6 @@
 		}
 		// Automatically use the first enum value as the example.
 		m.Example = enumValues[keys[0]]
->>>>>>> f728b235
 	}
 
 }
@@ -1116,7 +1047,6 @@
 			}
 			*realTypes = append(*realTypes, realType)
 			mp := swagger.Propertie{}
-			isObject := false
 			if isSlice {
 				mp.Type = "array"
 				if sType, ok := basicTypes[(strings.Replace(realType, "[]", "", -1))]; ok {
@@ -1132,7 +1062,6 @@
 				}
 			} else {
 				if sType == "object" {
-					isObject = true
 					mp.Ref = "#/definitions/" + realType
 				} else if isBasicType(realType) {
 					typeFormat := strings.Split(sType, ":")
@@ -1200,69 +1129,20 @@
 						mp.Description = desc
 					}
 
-					if example := stag.Get("example"); example != "" && !isObject && !isSlice {
-						mp.Example = str2RealType(example, realType)
-					}
-
 					m.Properties[name] = mp
 				}
 				if ignore := stag.Get("ignore"); ignore != "" {
 					continue
 				}
 			} else {
-<<<<<<< HEAD
 				for _, pkg := range astPkgs {
 					for _, fl := range pkg.Files {
 						for nameOfObj, obj := range fl.Scope.Objects {
 							if obj.Name == fmt.Sprint(field.Type) {
-								nameOfObj = fmt.Sprintf("%s.%s",pkg.Name,nameOfObj)
-								//m.Properties[obj.Name] = swagger.Propertie{
-								//	Ref: "#/definitions/" + nameOfObj,
-								//}
-								m1,ok := rootapi.Definitions[nameOfObj]
-								if !ok {
-									_,m1,_ = getModel(nameOfObj)
-								}
-								if len(m1.Properties) > 0 {
-									for k,v := range m1.Properties {
-										m.Properties[k]=v
-									}
-=======
-				// only parse case of when embedded field is TypeName
-				// cases of *TypeName and Interface are not handled, maybe useless for swagger spec
-				tag := ""
-				if field.Tag != nil {
-					stag := reflect.StructTag(strings.Trim(field.Tag.Value, "`"))
-					tag = stag.Get("json")
-				}
-
-				if tag != "" {
-					tagValues := strings.Split(tag, ",")
-					if tagValues[0] == "-" {
-						//if json tag is "-", omit
-						continue
-					} else {
-						//if json tag is "something", output: something #definition/pkgname.Type
-						m.Properties[tagValues[0]] = mp
-						continue
-					}
-				} else {
-					//if no json tag, expand all fields of the type here
-					nm := &swagger.Schema{}
-					for _, pkg := range astPkgs {
-						for _, fl := range pkg.Files {
-							for nameOfObj, obj := range fl.Scope.Objects {
-								if obj.Name == fmt.Sprint(field.Type) {
-									parseObject(obj, nameOfObj, nm, realTypes, astPkgs, pkg.Name)
->>>>>>> f728b235
-								}
+								parseObject(obj, nameOfObj, m, realTypes, astPkgs, pkg.Name)
 							}
 						}
 					}
-					for name, p := range nm.Properties {
-						m.Properties[name] = p
-					}
-					continue
 				}
 			}
 		}
