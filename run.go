// Copyright 2013 bee authors
//
// Licensed under the Apache License, Version 2.0 (the "License"): you may
// not use this file except in compliance with the License. You may obtain
// a copy of the License at
//
//     http://www.apache.org/licenses/LICENSE-2.0
//
// Unless required by applicable law or agreed to in writing, software
// distributed under the License is distributed on an "AS IS" BASIS, WITHOUT
// WARRANTIES OR CONDITIONS OF ANY KIND, either express or implied. See the
// License for the specific language governing permissions and limitations
// under the License.

package main

import (
	"io/ioutil"
	"os"
	path "path/filepath"
	"runtime"
	"strings"
	"fmt"
)

var cmdRun = &Command{
<<<<<<< HEAD
	UsageLine: "run [appname] [watchall] [-main=*.go] [-downdoc=true]  [-gendoc=true]  [-e=Godeps -e=folderToExclude]  [-tags=goBuildTags]",
	Short:     "Run the app and start a Web server for development",
=======
	UsageLine: "run [appname] [watchall] [-main=*.go] [-downdoc=true]  [-gendoc=true] [-vendor=true] [-e=folderToExclude]  [-tags=goBuildTags]",
	Short:     "run the app and start a Web server for development",
>>>>>>> 11d8cf9c
	Long: `
Run command will supervise the file system of the beego project using inotify,
it will recompile and restart the app after any modifications.

`,
}

var mainFiles ListOpts

var downdoc docValue
var gendoc docValue

// The flags list of the paths excluded from watching
var excludedPaths strFlags

// Pass through to -tags arg of "go build"
var buildTags string

var vendorWatch bool

func init() {
	cmdRun.Run = runApp
	cmdRun.Flag.Var(&mainFiles, "main", "Specify main go files")
	cmdRun.Flag.Var(&gendoc, "gendoc", "Auto generate the docs")
	cmdRun.Flag.Var(&downdoc, "downdoc", "Auto download Swagger file when does not exist")
	cmdRun.Flag.Var(&excludedPaths, "e", "Excluded paths[].")
	cmdRun.Flag.BoolVar(&vendorWatch, "vendor", false, "Watch vendor folder")
	cmdRun.Flag.StringVar(&buildTags, "tags", "", "Build tags (https://golang.org/pkg/go/build/)")
}

var (
	currpath 	= ""
	appname		= ""
	exit 		= make(chan bool)
)

func runApp(cmd *Command, args []string) int {
	ShowShortVersionBanner()

	gps := GetGOPATHs()
	if len(gps) == 0 {
		ColorLog("[ERRO] Fail to start[ %s ]\n", "$GOPATH is not set or empty")
		os.Exit(2)
	}
	gopath := gps[0]

	if len(args) == 0 || args[0] == "watchall" {
		currpath, _ = os.Getwd()
		appname = path.Base(currpath)
		ColorLog("[INFO] Uses '%s' as 'appname'\n", appname)
	} else {
		gopathsrc := path.Join(gopath, "src")
		currpath = path.Join(gopathsrc, args[0])
		appname = path.Base(currpath)

		// Check if passed Bee application path/name exists
		// in $GOPATH/src workspace
		if !isExist(currpath) {
			panic(fmt.Sprintf("No Beego application '%s' found in GOPATH: %s", args[0], gopathsrc))
		}

		ColorLog("[INFO] Uses '%s' as 'appname'\n", appname)
		if strings.HasSuffix(appname, ".go") && isExist(currpath) {
			ColorLog("[WARN] The appname is in conflict with currpath's file, do you want to build appname as %s\n", appname)
			ColorLog("[INFO] Do you want to overwrite it? [yes|no]]  ")
			if !askForConfirmation() {
				return 0
			}
		}
	}

	Debugf("current path:%s\n", currpath)

	err := loadConfig()
	if err != nil {
		ColorLog("[ERRO] Fail to parse bee.json[ %s ]\n", err)
	}

	var paths []string
	readAppDirectories(currpath, &paths)

	// Because monitor files has some issues, we watch current directory
	// and ignore non-go files.
	for _, p := range conf.DirStruct.Others {
		paths = append(paths, strings.Replace(p, "$GOPATH", gopath, -1))
	}

	files := []string{}
	for _, arg := range mainFiles {
		if len(arg) > 0 {
			files = append(files, arg)
		}
	}

	if gendoc == "true" {
		NewWatcher(paths, files, true)
		Autobuild(files, true)
	} else {
		NewWatcher(paths, files, false)
		Autobuild(files, false)
	}
	if downdoc == "true" {
		if _, err := os.Stat(path.Join(currpath, "swagger")); err != nil {
			if os.IsNotExist(err) {
				downloadFromURL(swaggerlink, "swagger.zip")
				unzipAndDelete("swagger.zip", "swagger")
			}
		}
	}
	for {
		select {
		case <-exit:
			runtime.Goexit()
		}
	}
}

func readAppDirectories(directory string, paths *[]string) {
	fileInfos, err := ioutil.ReadDir(directory)
	if err != nil {
		return
	}

	useDirectory := false
	for _, fileInfo := range fileInfos {
		if strings.HasSuffix(fileInfo.Name(), "docs") {
			continue
		}

		if !vendorWatch && strings.HasSuffix(fileInfo.Name(), "vendor") {
			continue
		}

		if isExcluded(path.Join(directory, fileInfo.Name())) {
			continue
		}

		if fileInfo.IsDir() == true && fileInfo.Name()[0] != '.' {
			readAppDirectories(directory+"/"+fileInfo.Name(), paths)
			continue
		}

		if useDirectory == true {
			continue
		}

		if path.Ext(fileInfo.Name()) == ".go" {
			*paths = append(*paths, directory)
			useDirectory = true
		}
	}
	return
}

// If a file is excluded
func isExcluded(filePath string) bool {
	for _, p := range excludedPaths {
		absP, err := path.Abs(p)
		if err != nil {
			ColorLog("[ERROR] Can not get absolute path of [ %s ]\n", p)
			continue
		}
		absFilePath, err := path.Abs(filePath)
		if err != nil {
			ColorLog("[ERROR] Can not get absolute path of [ %s ]\n", filePath)
			break
		}
		if strings.HasPrefix(absFilePath, absP) {
			ColorLog("[INFO] Excluding from watching [ %s ]\n", filePath)
			return true
		}
	}
	return false
}<|MERGE_RESOLUTION|>--- conflicted
+++ resolved
@@ -20,17 +20,11 @@
 	path "path/filepath"
 	"runtime"
 	"strings"
-	"fmt"
 )
 
 var cmdRun = &Command{
-<<<<<<< HEAD
-	UsageLine: "run [appname] [watchall] [-main=*.go] [-downdoc=true]  [-gendoc=true]  [-e=Godeps -e=folderToExclude]  [-tags=goBuildTags]",
-	Short:     "Run the app and start a Web server for development",
-=======
 	UsageLine: "run [appname] [watchall] [-main=*.go] [-downdoc=true]  [-gendoc=true] [-vendor=true] [-e=folderToExclude]  [-tags=goBuildTags]",
 	Short:     "run the app and start a Web server for development",
->>>>>>> 11d8cf9c
 	Long: `
 Run command will supervise the file system of the beego project using inotify,
 it will recompile and restart the app after any modifications.
@@ -53,9 +47,9 @@
 
 func init() {
 	cmdRun.Run = runApp
-	cmdRun.Flag.Var(&mainFiles, "main", "Specify main go files")
-	cmdRun.Flag.Var(&gendoc, "gendoc", "Auto generate the docs")
-	cmdRun.Flag.Var(&downdoc, "downdoc", "Auto download Swagger file when does not exist")
+	cmdRun.Flag.Var(&mainFiles, "main", "specify main go files")
+	cmdRun.Flag.Var(&gendoc, "gendoc", "auto generate the docs")
+	cmdRun.Flag.Var(&downdoc, "downdoc", "auto download swagger file when not exist")
 	cmdRun.Flag.Var(&excludedPaths, "e", "Excluded paths[].")
 	cmdRun.Flag.BoolVar(&vendorWatch, "vendor", false, "Watch vendor folder")
 	cmdRun.Flag.StringVar(&buildTags, "tags", "", "Build tags (https://golang.org/pkg/go/build/)")
