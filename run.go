--- conflicted
+++ resolved
@@ -15,15 +15,10 @@
 package main
 
 import (
-<<<<<<< HEAD
 	"bytes"
-	"fmt"
 	"io/ioutil"
 	"log"
 	"net"
-=======
-	"io/ioutil"
->>>>>>> aef467a1
 	"os"
 	path "path/filepath"
 	"runtime"
