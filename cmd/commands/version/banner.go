--- conflicted
+++ resolved
@@ -9,12 +9,8 @@
 
 	"time"
 
-<<<<<<< HEAD
-	beeLogger "github.com/beego/bee/logger"
-	"github.com/beego/bee/utils"
-=======
 	beeLogger "github.com/beego/bee/v2/logger"
->>>>>>> 639eccfe
+	"github.com/beego/bee/v2/utils"
 )
 
 // RuntimeInfo holds information about the current runtime.
