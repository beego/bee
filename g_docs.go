// Copyright 2013 bee authors
//
// Licensed under the Apache License, Version 2.0 (the "License"): you may
// not use this file except in compliance with the License. You may obtain
// a copy of the License at
//
//     http://www.apache.org/licenses/LICENSE-2.0
//
// Unless required by applicable law or agreed to in writing, software
// distributed under the License is distributed on an "AS IS" BASIS, WITHOUT
// WARRANTIES OR CONDITIONS OF ANY KIND, either express or implied. See the
// License for the specific language governing permissions and limitations
// under the License.

package main

import (
	"encoding/json"
	"errors"
	"fmt"
	"go/ast"
	"go/parser"
	"go/token"
	"os"
	"path"
	"path/filepath"
	"reflect"
	"regexp"
	"runtime"
	"strconv"
	"strings"
	"unicode"

	"github.com/astaxie/beego/swagger"
	"github.com/astaxie/beego/utils"
)

const (
	ajson  = "application/json"
	axml   = "application/xml"
	aplain = "text/plain"
	ahtml  = "text/html"
)

var pkgCache map[string]struct{} //pkg:controller:function:comments comments: key:value
var controllerComments map[string]string
var importlist map[string]string
var controllerList map[string]map[string]*swagger.Item //controllername Paths items
var modelsList map[string]map[string]swagger.Schema
var rootapi swagger.Swagger

func init() {
	pkgCache = make(map[string]struct{})
	controllerComments = make(map[string]string)
	importlist = make(map[string]string)
	controllerList = make(map[string]map[string]*swagger.Item)
	modelsList = make(map[string]map[string]swagger.Schema)
}

func generateDocs(curpath string) {
	fset := token.NewFileSet()

	f, err := parser.ParseFile(fset, path.Join(curpath, "routers", "router.go"), nil, parser.ParseComments)

	if err != nil {
		ColorLog("[ERRO] parse router.go error\n")
		os.Exit(2)
	}

	rootapi.Infos = swagger.Information{}
	rootapi.SwaggerVersion = "2.0"
	//analysis API comments
	if f.Comments != nil {
		for _, c := range f.Comments {
			for _, s := range strings.Split(c.Text(), "\n") {
				if strings.HasPrefix(s, "@APIVersion") {
					rootapi.Infos.Version = strings.TrimSpace(s[len("@APIVersion"):])
				} else if strings.HasPrefix(s, "@Title") {
					rootapi.Infos.Title = strings.TrimSpace(s[len("@Title"):])
				} else if strings.HasPrefix(s, "@Description") {
					rootapi.Infos.Description = strings.TrimSpace(s[len("@Description"):])
				} else if strings.HasPrefix(s, "@TermsOfServiceUrl") {
					rootapi.Infos.TermsOfService = strings.TrimSpace(s[len("@TermsOfServiceUrl"):])
				} else if strings.HasPrefix(s, "@Contact") {
					rootapi.Infos.Contact.EMail = strings.TrimSpace(s[len("@Contact"):])
				} else if strings.HasPrefix(s, "@License") {
					rootapi.Infos.License.Name = strings.TrimSpace(s[len("@License"):])
				} else if strings.HasPrefix(s, "@LicenseUrl") {
					rootapi.Infos.License.URL = strings.TrimSpace(s[len("@LicenseUrl"):])
				}
			}
		}
	}
	// analisys controller package
	for _, im := range f.Imports {
		localName := ""
		if im.Name != nil {
			localName = im.Name.Name
		}
		analisyscontrollerPkg(localName, im.Path.Value)
	}
	for _, d := range f.Decls {
		switch specDecl := d.(type) {
		case *ast.FuncDecl:
			for _, l := range specDecl.Body.List {
				switch stmt := l.(type) {
				case *ast.AssignStmt:
					for _, l := range stmt.Rhs {
						if v, ok := l.(*ast.CallExpr); ok {
							// analisys NewNamespace, it will return version and the subfunction
							if selName := v.Fun.(*ast.SelectorExpr).Sel.String(); selName != "NewNamespace" {
								continue
							}
							version, params := analisysNewNamespace(v)
							if rootapi.BasePath == "" && version != "" {
								rootapi.BasePath = version
							}
							for _, p := range params {
								switch pp := p.(type) {
								case *ast.CallExpr:
									controllerName := ""
									if selname := pp.Fun.(*ast.SelectorExpr).Sel.String(); selname == "NSNamespace" {
										s, params := analisysNewNamespace(pp)
										for _, sp := range params {
											switch pp := sp.(type) {
											case *ast.CallExpr:
												if pp.Fun.(*ast.SelectorExpr).Sel.String() == "NSInclude" {
													controllerName = analisysNSInclude(s, pp)
													if v, ok := controllerComments[controllerName]; ok {
														rootapi.Tags = append(rootapi.Tags, swagger.Tag{
															Name:        strings.Trim(s, "/"),
															Description: v,
														})
													}
												}
											}
										}
									} else if selname == "NSInclude" {
										controllerName = analisysNSInclude("", pp)
										if v, ok := controllerComments[controllerName]; ok {
											rootapi.Tags = append(rootapi.Tags, swagger.Tag{
												Name:        controllerName, // if the NSInclude has no prefix, we use the controllername as the tag
												Description: v,
											})
										}
									}
								}
							}
						}

					}
				}
			}
		}
	}
	os.Mkdir(path.Join(curpath, "swagger"), 0755)
	fd, err := os.Create(path.Join(curpath, "swagger", "swagger.json"))
	if err != nil {
		panic(err)
	}
	defer fd.Close()
	dt, err := json.MarshalIndent(rootapi, "", "    ")
	if err != nil {
		panic(err)
	}
	_, err = fd.Write(dt)
	if err != nil {
		panic(err)
	}
}

// return version and the others params
func analisysNewNamespace(ce *ast.CallExpr) (first string, others []ast.Expr) {
	for i, p := range ce.Args {
		if i == 0 {
			switch pp := p.(type) {
			case *ast.BasicLit:
				first = strings.Trim(pp.Value, `"`)
			}
			continue
		}
		others = append(others, p)
	}
	return
}

func analisysNSInclude(baseurl string, ce *ast.CallExpr) string {
	cname := ""
	for _, p := range ce.Args {
		x := p.(*ast.UnaryExpr).X.(*ast.CompositeLit).Type.(*ast.SelectorExpr)
		if v, ok := importlist[fmt.Sprint(x.X)]; ok {
			cname = v + x.Sel.Name
		}
		if apis, ok := controllerList[cname]; ok {
			for rt, item := range apis {
				tag := ""
				if baseurl != "" {
					rt = baseurl + rt
					tag = strings.Trim(baseurl, "/")
				} else {
					tag = cname
				}
				if item.Get != nil {
					item.Get.Tags = []string{tag}
				}
				if item.Post != nil {
					item.Post.Tags = []string{tag}
				}
				if item.Put != nil {
					item.Put.Tags = []string{tag}
				}
				if item.Patch != nil {
					item.Patch.Tags = []string{tag}
				}
				if item.Head != nil {
					item.Head.Tags = []string{tag}
				}
				if item.Delete != nil {
					item.Delete.Tags = []string{tag}
				}
				if item.Options != nil {
					item.Options.Tags = []string{tag}
				}
				if len(rootapi.Paths) == 0 {
					rootapi.Paths = make(map[string]*swagger.Item)
				}
				rt = urlReplace(rt)
				rootapi.Paths[rt] = item
			}
		}
	}
	return cname
}

func analisyscontrollerPkg(localName, pkgpath string) {
	pkgpath = strings.Trim(pkgpath, "\"")
	if isSystemPackage(pkgpath) {
		return
	}
	if pkgpath == "github.com/astaxie/beego" {
		return
	}
	if localName != "" {
		importlist[localName] = pkgpath
	} else {
		pps := strings.Split(pkgpath, "/")
		importlist[pps[len(pps)-1]] = pkgpath
	}
	gopath := os.Getenv("GOPATH")
	if gopath == "" {
		panic("please set gopath")
	}
	pkgRealpath := ""

	wgopath := filepath.SplitList(gopath)
	for _, wg := range wgopath {
		wg, _ = filepath.EvalSymlinks(filepath.Join(wg, "src", pkgpath))
		if utils.FileExists(wg) {
			pkgRealpath = wg
			break
		}
	}
	if pkgRealpath != "" {
		if _, ok := pkgCache[pkgpath]; ok {
			return
		}
		pkgCache[pkgpath] = struct{}{}
	} else {
		ColorLog("[ERRO] the %s pkg not exist in gopath\n", pkgpath)
		os.Exit(1)
	}
	fileSet := token.NewFileSet()
	astPkgs, err := parser.ParseDir(fileSet, pkgRealpath, func(info os.FileInfo) bool {
		name := info.Name()
		return !info.IsDir() && !strings.HasPrefix(name, ".") && strings.HasSuffix(name, ".go")
	}, parser.ParseComments)

	if err != nil {
		ColorLog("[ERRO] the %s pkg parser.ParseDir error\n", pkgpath)
		os.Exit(1)
	}
	for _, pkg := range astPkgs {
		for _, fl := range pkg.Files {
			for _, d := range fl.Decls {
				switch specDecl := d.(type) {
				case *ast.FuncDecl:
					if specDecl.Recv != nil && len(specDecl.Recv.List) > 0 {
						if t, ok := specDecl.Recv.List[0].Type.(*ast.StarExpr); ok {
							// parse controller method
							parserComments(specDecl.Doc, specDecl.Name.String(), fmt.Sprint(t.X), pkgpath)
						}
					}
				case *ast.GenDecl:
					if specDecl.Tok == token.TYPE {
						for _, s := range specDecl.Specs {
							switch tp := s.(*ast.TypeSpec).Type.(type) {
							case *ast.StructType:
								_ = tp.Struct
								//parse controller definition comments
								if strings.TrimSpace(specDecl.Doc.Text()) != "" {
									controllerComments[pkgpath+s.(*ast.TypeSpec).Name.String()] = specDecl.Doc.Text()
								}
							}
						}
					}
				}
			}
		}
	}
}

func isSystemPackage(pkgpath string) bool {
	goroot := runtime.GOROOT()
	if goroot == "" {
		panic("goroot is empty, do you install Go right?")
	}
	wg, _ := filepath.EvalSymlinks(filepath.Join(goroot, "src", "pkg", pkgpath))
	if utils.FileExists(wg) {
		return true
	}

	//TODO(zh):support go1.4
	wg, _ = filepath.EvalSymlinks(filepath.Join(goroot, "src", pkgpath))
	if utils.FileExists(wg) {
		return true
	}

	return false
}

func peekNextSplitString(ss string) (s string, spacePos int) {
	spacePos = strings.IndexFunc(ss, unicode.IsSpace)
	if spacePos < 0 {
		s = ss
		spacePos = len(ss)
	} else {
		s = strings.TrimSpace(ss[:spacePos])
	}
	return
}

// parse the func comments
func parserComments(comments *ast.CommentGroup, funcName, controllerName, pkgpath string) error {
	var routerPath string
	var HTTPMethod string
	opts := swagger.Operation{
		Responses: make(map[string]swagger.Response),
	}
	if comments != nil && comments.List != nil {
		for _, c := range comments.List {
			t := strings.TrimSpace(strings.TrimLeft(c.Text, "//"))
			if strings.HasPrefix(t, "@router") {
				elements := strings.TrimSpace(t[len("@router"):])
				e1 := strings.SplitN(elements, " ", 2)
				if len(e1) < 1 {
					return errors.New("you should has router infomation")
				}
				routerPath = e1[0]
				if len(e1) == 2 && e1[1] != "" {
					e1 = strings.SplitN(e1[1], " ", 2)
					HTTPMethod = strings.ToUpper(strings.Trim(e1[0], "[]"))
				} else {
					HTTPMethod = "GET"
				}
			} else if strings.HasPrefix(t, "@Title") {
				opts.OperationID = controllerName + "." + strings.TrimSpace(t[len("@Title"):])
			} else if strings.HasPrefix(t, "@Description") {
				opts.Summary = strings.TrimSpace(t[len("@Description"):])
			} else if strings.HasPrefix(t, "@Success") {
				ss := strings.TrimSpace(t[len("@Success"):])
				rs := swagger.Response{}
				respCode, pos := peekNextSplitString(ss)
				ss = strings.TrimSpace(ss[pos:])
				respType, pos := peekNextSplitString(ss)
				if respType == "{object}" || respType == "{array}" {
					isArray := respType == "{array}"
					ss = strings.TrimSpace(ss[pos:])
					schemaName, pos := peekNextSplitString(ss)
					if schemaName == "" {
						ColorLog("[ERRO][%s.%s] Schema must follow {object} or {array}\n", controllerName, funcName)
						os.Exit(-1)
					}
					if strings.HasPrefix(schemaName, "[]") {
						schemaName = schemaName[2:]
						isArray = true
					}
<<<<<<< HEAD
					cmpath, m, mod, realTypes := getModel(st[2])
					//ll := strings.Split(st[2], ".")
					//opts.Type = ll[len(ll)-1]
					rs.Schema = &swagger.Schema{
						Ref: "#/definitions/" + m,
					}
					if _, ok := modelsList[pkgpath+controllerName]; !ok {
						modelsList[pkgpath+controllerName] = make(map[string]swagger.Schema, 0)
					}
					modelsList[pkgpath+controllerName][st[2]] = mod
					appendModels(cmpath, pkgpath, controllerName, realTypes)
				} else if st[1] == "{array}" {
					rs.Schema = &swagger.Schema{}
					rs.Schema.Type = "array"
					if sType, ok := basicTypes[st[2]]; ok {
=======
					schema := swagger.Schema{}
					if sType, ok := basicTypes[schemaName]; ok {
>>>>>>> a58931fd
						typeFormat := strings.Split(sType, ":")
						schema.Type = typeFormat[0]
						schema.Format = typeFormat[1]
					} else {
						cmpath, m, mod, realTypes := getModel(schemaName)
						schema.Ref = "#/definitions/" + m
						if _, ok := modelsList[pkgpath+controllerName]; !ok {
							modelsList[pkgpath+controllerName] = make(map[string]swagger.Schema, 0)
						}
						modelsList[pkgpath+controllerName][schemaName] = mod
						appendModels(cmpath, pkgpath, controllerName, realTypes)
					}
					if isArray {
						rs.Schema = &swagger.Schema{
							Type: "array",
							Items: &schema,
						}
					}else {
						rs.Schema = &schema
					}
					rs.Description = strings.TrimSpace(ss[pos:])
				} else {
					rs.Description = strings.TrimSpace(ss)
				}
				opts.Responses[respCode] = rs
			} else if strings.HasPrefix(t, "@Param") {
				para := swagger.Parameter{}
				p := getparams(strings.TrimSpace(t[len("@Param "):]))
				if len(p) < 4 {
					panic(controllerName + "_" + funcName + "'s comments @Param at least should has 4 params")
				}
				para.Name = p[0]
				switch p[1] {
				case "query":
					fallthrough
				case "header":
					fallthrough
				case "path":
					fallthrough
				case "formData":
					fallthrough
				case "body":
					break
				default:
					ColorLog("[WARN][%s.%s] Unknow param location: %s, Possible values are `query`, `header`, `path`, `formData` or `body`.\n", controllerName, funcName, p[1])
				}
				para.In = p[1]
				pp := strings.Split(p[2], ".")
				typ := pp[len(pp)-1]
				if len(pp) >= 2 {
					cmpath, m, mod, realTypes := getModel(p[2])
					para.Schema = &swagger.Schema{
						Ref: "#/definitions/" + m,
					}
					if _, ok := modelsList[pkgpath+controllerName]; !ok {
						modelsList[pkgpath+controllerName] = make(map[string]swagger.Schema, 0)
					}
					modelsList[pkgpath+controllerName][typ] = mod
					appendModels(cmpath, pkgpath, controllerName, realTypes)
				} else {
					isArray := false
					paraType := ""
					paraFormat := ""
					if strings.HasPrefix(typ, "[]") {
						typ = typ[2:]
						isArray = true
					}
					if typ == "string" || typ == "number" || typ == "integer" || typ == "boolean" ||
						typ == "array" || typ == "file" {
						paraType = typ
					} else if sType, ok := basicTypes[typ]; ok {
						typeFormat := strings.Split(sType, ":")
						paraType = typeFormat[0]
						paraFormat = typeFormat[1]
					} else {
						ColorLog("[WARN][%s.%s] Unknow param type: %s\n", controllerName, funcName, typ)
					}
					if isArray {
						para.Type = "array"
						para.Items = &swagger.ParameterItems{
							Type:   paraType,
							Format: paraFormat,
						}
					} else {
						para.Type = paraType
						para.Format = paraFormat
					}
				}
				if len(p) > 4 {
					para.Required, _ = strconv.ParseBool(p[3])
					para.Description = strings.Trim(p[4], `" `)
				} else {
					para.Description = strings.Trim(p[3], `" `)
				}
				opts.Parameters = append(opts.Parameters, para)
			} else if strings.HasPrefix(t, "@Failure") {
				rs := swagger.Response{}
				st := strings.TrimSpace(t[len("@Failure"):])
				var cd []rune
				var start bool
				for i, s := range st {
					if unicode.IsSpace(s) {
						if start {
							rs.Description = strings.TrimSpace(st[i+1:])
							break
						} else {
							continue
						}
					}
					start = true
					cd = append(cd, s)
				}
				opts.Responses[string(cd)] = rs
			} else if strings.HasPrefix(t, "@Deprecated") {
				opts.Deprecated, _ = strconv.ParseBool(strings.TrimSpace(t[len("@Deprecated"):]))
			} else if strings.HasPrefix(t, "@Accept") {
				accepts := strings.Split(strings.TrimSpace(strings.TrimSpace(t[len("@Accept"):])), ",")
				for _, a := range accepts {
					switch a {
					case "json":
						opts.Consumes = append(opts.Consumes, ajson)
						opts.Produces = append(opts.Produces, ajson)
					case "xml":
						opts.Consumes = append(opts.Consumes, axml)
						opts.Produces = append(opts.Produces, axml)
					case "plain":
						opts.Consumes = append(opts.Consumes, aplain)
						opts.Produces = append(opts.Produces, aplain)
					case "html":
						opts.Consumes = append(opts.Consumes, ahtml)
						opts.Produces = append(opts.Produces, ahtml)
					}
				}
			}
		}
	}
	if routerPath != "" {
		var item *swagger.Item
		if itemList, ok := controllerList[pkgpath+controllerName]; ok {
			if it, ok := itemList[routerPath]; !ok {
				item = &swagger.Item{}
			} else {
				item = it
			}
		} else {
			controllerList[pkgpath+controllerName] = make(map[string]*swagger.Item)
			item = &swagger.Item{}
		}
		switch HTTPMethod {
		case "GET":
			item.Get = &opts
		case "POST":
			item.Post = &opts
		case "PUT":
			item.Put = &opts
		case "PATCH":
			item.Patch = &opts
		case "DELETE":
			item.Delete = &opts
		case "HEAD":
			item.Head = &opts
		case "OPTIONS":
			item.Options = &opts
		}
		controllerList[pkgpath+controllerName][routerPath] = item
	}
	return nil
}

// analisys params return []string
// @Param	query		form	 string	true		"The email for login"
// [query form string true "The email for login"]
func getparams(str string) []string {
	var s []rune
	var j int
	var start bool
	var r []string
	for i, c := range []rune(str) {
		if unicode.IsSpace(c) {
			if !start {
				continue
			} else {
				if j == 3 {
					r = append(r, string(s))
					r = append(r, strings.TrimSpace((str[i+1:])))
					break
				}
				start = false
				j++
				r = append(r, string(s))
				s = make([]rune, 0)
				continue
			}
		}
		start = true
		s = append(s, c)
	}
	return r
}

func getModel(str string) (pkgpath, objectname string, m swagger.Schema, realTypes []string) {
	strs := strings.Split(str, ".")
	objectname = strs[len(strs)-1]
	pkgpath = strings.Join(strs[:len(strs)-1], "/")
	curpath, _ := os.Getwd()
	pkgRealpath := path.Join(curpath, pkgpath)
	fileSet := token.NewFileSet()
	astPkgs, err := parser.ParseDir(fileSet, pkgRealpath, func(info os.FileInfo) bool {
		name := info.Name()
		return !info.IsDir() && !strings.HasPrefix(name, ".") && strings.HasSuffix(name, ".go")
	}, parser.ParseComments)

	if err != nil {
		ColorLog("[ERRO] the model %s parser.ParseDir error\n", str)
		os.Exit(1)
	}
	m.Type = "object"
	for _, pkg := range astPkgs {
		for _, fl := range pkg.Files {
			for k, d := range fl.Scope.Objects {
				if d.Kind == ast.Typ {
					if k != objectname {
						continue
					}
					ts, ok := d.Decl.(*ast.TypeSpec)
					if !ok {
						ColorLog("Unknown type without TypeSec: %v\n", d)
						os.Exit(1)
					}
					// TODO support other types, such as `ArrayType`, `MapType`, `InterfaceType` etc...
					st, ok := ts.Type.(*ast.StructType)
					if !ok {
						continue
					}
					m.Title = k
					if st.Fields.List != nil {
						m.Properties = make(map[string]swagger.Propertie)
						for _, field := range st.Fields.List {
							isSlice, realType, sType := typeAnalyser(field)
							realTypes = append(realTypes, realType)
							mp := swagger.Propertie{}
							// add type slice
							if isSlice {
								mp.Type = "array"
								if isBasicType(realType) {
									typeFormat := strings.Split(sType, ":")
									mp.Items = &swagger.Propertie{
										Type:   typeFormat[0],
										Format: typeFormat[1],
									}
								} else {
									mp.Items = &swagger.Propertie{
										Ref: "#/definitions/" + realType,
									}
								}
							} else {
								if isBasicType(realType) {
									typeFormat := strings.Split(sType, ":")
									mp.Type = typeFormat[0]
									mp.Format = typeFormat[1]
								} else if sType == "object" {
									mp.Ref = "#/definitions/" + realType
								}
							}

							// dont add property if anonymous field
							if field.Names != nil {

								// set property name as field name
								var name = field.Names[0].Name

								// if no tag skip tag processing
								if field.Tag == nil {
									m.Properties[name] = mp
									continue
								}

								var tagValues []string
								stag := reflect.StructTag(strings.Trim(field.Tag.Value, "`"))
								tag := stag.Get("json")

								if tag != "" {
									tagValues = strings.Split(tag, ",")
								}

								// dont add property if json tag first value is "-"
								if len(tagValues) == 0 || tagValues[0] != "-" {

									// set property name to the left most json tag value only if is not omitempty
									if len(tagValues) > 0 && tagValues[0] != "omitempty" {
										name = tagValues[0]
									}

									if thrifttag := stag.Get("thrift"); thrifttag != "" {
										ts := strings.Split(thrifttag, ",")
										if ts[0] != "" {
											name = ts[0]
										}
									}
									if required := stag.Get("required"); required != "" {
										m.Required = append(m.Required, name)
									}
									if desc := stag.Get("description"); desc != "" {
										mp.Description = desc
									}

									m.Properties[name] = mp
								}
								if ignore := stag.Get("ignore"); ignore != "" {
									continue
								}
							}
						}
					}
				}
			}
		}
	}
	if m.Title == "" {
		ColorLog("[WARN]can't find the object: %s\n", str)
		// TODO remove when all type have been supported
		//os.Exit(1)
	}
	if len(rootapi.Definitions) == 0 {
		rootapi.Definitions = make(map[string]swagger.Schema)
	}
	rootapi.Definitions[objectname] = m
	return
}

func typeAnalyser(f *ast.Field) (isSlice bool, realType, swaggerType string) {
	if arr, ok := f.Type.(*ast.ArrayType); ok {
		if isBasicType(fmt.Sprint(arr.Elt)) {
			return false, fmt.Sprintf("[]%v", arr.Elt), basicTypes[fmt.Sprint(arr.Elt)]
		}
		if mp, ok := arr.Elt.(*ast.MapType); ok {
			return false, fmt.Sprintf("map[%v][%v]", mp.Key, mp.Value), "object"
		}
		if star, ok := arr.Elt.(*ast.StarExpr); ok {
			return true, fmt.Sprint(star.X), "object"
		}
		return true, fmt.Sprint(arr.Elt), "object"
	}
	switch t := f.Type.(type) {
	case *ast.StarExpr:
		return false, fmt.Sprint(t.X), "object"
	case *ast.MapType:
		return false, fmt.Sprint(t.Value), "object"
	}
	if k, ok := basicTypes[fmt.Sprint(f.Type)]; ok {
		return false, fmt.Sprint(f.Type), k
	}
	return false, fmt.Sprint(f.Type), "object"
}

func isBasicType(Type string) bool {
	if _, ok := basicTypes[Type]; ok {
		return true
	}
	return false
}

// refer to builtin.go
var basicTypes = map[string]string{
	"bool": "boolean:",
	"uint": "integer:int32", "uint8": "integer:int32", "uint16": "integer:int32", "uint32": "integer:int32", "uint64": "integer:int64",
	"int": "integer:int64", "int8": "integer:int32", "int16:int32": "integer:int32", "int32": "integer:int32", "int64": "integer:int64",
	"uintptr": "integer:int64",
	"float32": "number:float", "float64": "number:double",
	"string":    "string:",
	"complex64": "number:float", "complex128": "number:double",
	"byte": "string:byte", "rune": "string:byte",
}

// regexp get json tag
func grepJSONTag(tag string) string {
	r, _ := regexp.Compile(`json:"([^"]*)"`)
	matches := r.FindAllStringSubmatch(tag, -1)
	if len(matches) > 0 {
		return matches[0][1]
	}
	return ""
}

// append models
func appendModels(cmpath, pkgpath, controllerName string, realTypes []string) {
	var p string
	if cmpath != "" {
		p = strings.Join(strings.Split(cmpath, "/"), ".") + "."
	} else {
		p = ""
	}
	for _, realType := range realTypes {
		if realType != "" && !isBasicType(strings.TrimLeft(realType, "[]")) &&
			!strings.HasPrefix(realType, "map") && !strings.HasPrefix(realType, "&") {
			if _, ok := modelsList[pkgpath+controllerName][p+realType]; ok {
				continue
			}
			//fmt.Printf(pkgpath + ":" + controllerName + ":" + cmpath + ":" + realType + "\n")
			_, _, mod, newRealTypes := getModel(p + realType)
			modelsList[pkgpath+controllerName][p+realType] = mod
			appendModels(cmpath, pkgpath, controllerName, newRealTypes)
		}
	}
}

func urlReplace(src string) string {
	pt := strings.Split(src, "/")
	for i, p := range pt {
		if len(p) > 0 {
			if p[0] == ':' {
				pt[i] = "{" + p[1:] + "}"
			} else if p[0] == '?' && p[1] == ':' {
				pt[i] = "{" + p[2:] + "}"
			}
		}
	}
	return strings.Join(pt, "/")
}<|MERGE_RESOLUTION|>--- conflicted
+++ resolved
@@ -384,26 +384,8 @@
 						schemaName = schemaName[2:]
 						isArray = true
 					}
-<<<<<<< HEAD
-					cmpath, m, mod, realTypes := getModel(st[2])
-					//ll := strings.Split(st[2], ".")
-					//opts.Type = ll[len(ll)-1]
-					rs.Schema = &swagger.Schema{
-						Ref: "#/definitions/" + m,
-					}
-					if _, ok := modelsList[pkgpath+controllerName]; !ok {
-						modelsList[pkgpath+controllerName] = make(map[string]swagger.Schema, 0)
-					}
-					modelsList[pkgpath+controllerName][st[2]] = mod
-					appendModels(cmpath, pkgpath, controllerName, realTypes)
-				} else if st[1] == "{array}" {
-					rs.Schema = &swagger.Schema{}
-					rs.Schema.Type = "array"
-					if sType, ok := basicTypes[st[2]]; ok {
-=======
 					schema := swagger.Schema{}
 					if sType, ok := basicTypes[schemaName]; ok {
->>>>>>> a58931fd
 						typeFormat := strings.Split(sType, ":")
 						schema.Type = typeFormat[0]
 						schema.Format = typeFormat[1]
@@ -418,10 +400,10 @@
 					}
 					if isArray {
 						rs.Schema = &swagger.Schema{
-							Type: "array",
+							Type:  "array",
 							Items: &schema,
 						}
-					}else {
+					} else {
 						rs.Schema = &schema
 					}
 					rs.Description = strings.TrimSpace(ss[pos:])
