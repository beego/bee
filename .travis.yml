--- conflicted
+++ resolved
@@ -1,10 +1,6 @@
 language: go
 go:
-<<<<<<< HEAD
-  - 1.12.5
-=======
   - 1.14.6
->>>>>>> 3a727232
 install:
   - export PATH=$PATH:$HOME/gopath/bin
   - go get -u github.com/opennota/check/cmd/structcheck
