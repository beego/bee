--- conflicted
+++ resolved
@@ -1,16 +1,10 @@
 package main
 
 import (
-	"bytes"
 	"os"
 	"os/exec"
 	path "path/filepath"
 	"time"
-<<<<<<< HEAD
-
-//	"bytes"
-=======
->>>>>>> 1c9b28b0
 )
 
 var cmdTest = &Command{
@@ -23,7 +17,6 @@
 	cmdTest.Run = testApp
 }
 
-<<<<<<< HEAD
 func safePathAppend(arr []string, paths ...string) []string {
 	for _, path := range paths {
 		if pathExists(path) {
@@ -38,8 +31,6 @@
 	return err == nil || os.IsExist(err)
 }
 
-=======
->>>>>>> 1c9b28b0
 var started = make(chan bool)
 
 func testApp(cmd *Command, args []string) {
@@ -80,7 +71,6 @@
 
 func runTest() {
 	colorLog("[INFO] Start testing...\n")
-<<<<<<< HEAD
 	time.Sleep(time.Second * 1)
 	crupwd, _ := os.Getwd()
 	testDir := path.Join(crupwd, "tests")
@@ -90,27 +80,10 @@
 
 	var err error
 	icmd := exec.Command("go", "test")
-	//var out,errbuffer bytes.Buffer
-	//icmd.Stdout = &out
-	//icmd.Stderr = &errbuffer
 	icmd.Stdout = os.Stdout
 	icmd.Stderr = os.Stderr
 	colorLog("[TRAC] ============== Test Begin ===================\n")
-=======
-	time.Sleep(time.Second * 5)
-	path, _ := os.Getwd()
-	os.Chdir(path + "/tests")
-
-	var err error
-	icmd := exec.Command("go", "test")
-	var out, errbuffer bytes.Buffer
-	icmd.Stdout = &out
-	icmd.Stderr = &errbuffer
-	colorLog("[INFO] ============== Test Begin ===================\n")
->>>>>>> 1c9b28b0
 	err = icmd.Run()
-	//colorLog(out.String())
-	//colorLog(errbuffer.String())
 	colorLog("[TRAC] ============== Test End ===================\n")
 
 	if err != nil {
